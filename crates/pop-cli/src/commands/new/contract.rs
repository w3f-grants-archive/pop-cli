// SPDX-License-Identifier: GPL-3.0

use crate::{
	cli::{self, traits::*},
	common::helpers::check_destination_path,
};
use pop_common::manifest::{add_crate_to_workspace, find_workspace_toml};

use anyhow::Result;
use clap::{
	builder::{PossibleValue, PossibleValuesParser, TypedValueParser},
	Args,
};
use console::style;
use pop_common::{
	enum_variants, get_project_name_from_path,
	templates::{Template, Type},
};
use pop_contracts::{create_smart_contract, is_valid_contract_name, Contract, ContractType};
use std::{fs, path::Path, str::FromStr};
use strum::VariantArray;

#[derive(Args, Clone)]
pub struct NewContractCommand {
	/// The name of the contract.
	pub(crate) name: Option<String>,
	/// The type of contract.
	#[arg(
		default_value = ContractType::Examples.as_ref(),
		short = 'c',
		long,
		value_parser = enum_variants!(ContractType)
	)]
	pub(crate) contract_type: Option<ContractType>,
	/// The template to use.
	#[arg(
		short = 't',
		long,
		value_parser = enum_variants!(Contract)
	)]
	pub(crate) template: Option<Contract>,
}

impl NewContractCommand {
	/// Executes the command.
	pub(crate) async fn execute(self) -> Result<()> {
		// If the user doesn't provide a name, guide them in generating a contract.
		let contract_config = if self.name.is_none() {
			guide_user_to_generate_contract(&mut cli::Cli).await?
		} else {
			self.clone()
		};

		let path_project = &contract_config
			.name
			.clone()
			.expect("name can not be none as fallback above is interactive input; qed");
		let path = Path::new(path_project);
		let name = get_project_name_from_path(path, "my_contract");

		// If contract name is invalid finish.
		if !is_valid_name(name, &mut cli::Cli)? {
			return Ok(());
		}

		let contract_type = &contract_config.contract_type.clone().unwrap_or_default();
		let template = match &contract_config.template {
			Some(template) => template.clone(),
			None => contract_type.default_template().expect("contract types have defaults; qed."), /* Default contract type */
		};

		is_template_supported(contract_type, &template)?;
<<<<<<< HEAD
		generate_contract_from_template(name, &path, &template, &mut cli::Cli)?;
=======
		generate_contract_from_template(name, path, &template)?;
>>>>>>> 582db188

		// If the contract is part of a workspace, add it to that workspace
		if let Some(workspace_toml) = find_workspace_toml(path) {
			add_crate_to_workspace(&workspace_toml, path)?;
		}

		Ok(())
	}
}

/// Determines whether the specified template is supported by the type.
fn is_template_supported(contract_type: &ContractType, template: &Contract) -> Result<()> {
	if !contract_type.provides(template) {
		return Err(anyhow::anyhow!(format!(
			"The contract type \"{:?}\" doesn't support the {:?} template.",
			contract_type, template
		)));
	};
	Ok(())
}

/// Determines whether the specified name is a valid contract name.
fn is_valid_name(name: &str, cli: &mut impl cli::traits::Cli) -> Result<bool> {
	if let Err(e) = is_valid_contract_name(name) {
		cli.outro_cancel(e)?;
		return Ok(false);
	}
	return Ok(true);
}

/// Guide the user to generate a contract from available templates.
async fn guide_user_to_generate_contract(
	cli: &mut impl cli::traits::Cli,
) -> Result<NewContractCommand> {
	cli.intro("Generate a contract")?;

	let contract_type = {
		let mut contract_type_prompt = cli.select("Select a template type:".to_string());
		for (i, contract_type) in ContractType::types().iter().enumerate() {
			if i == 0 {
				contract_type_prompt = contract_type_prompt.initial_value(contract_type);
			}
			contract_type_prompt = contract_type_prompt.item(
				contract_type,
				contract_type.name(),
				format!(
					"{} {} available option(s)",
					contract_type.description(),
					contract_type.templates().len(),
				),
			);
		}
		contract_type_prompt.interact()?
	};
	let template = {
		let mut prompt = cli.select("Select the contract:".to_string());
		for (i, template) in contract_type.templates().into_iter().enumerate() {
			if i == 0 {
				prompt = prompt.initial_value(template);
			}
			prompt = prompt.item(template, template.name(), template.description());
		}
		prompt.interact()?
	};

	// Prompt for location.
	let name: String = cli
		.input("Where should your project be created?")
		.placeholder("./my_contract")
		.default_input("./my_contract")
		.interact()?;

	Ok(NewContractCommand {
		name: Some(name),
		contract_type: Some(contract_type.clone()),
		template: Some(template.clone()),
	})
}

fn generate_contract_from_template(
	name: &str,
	path: &Path,
	template: &Contract,
	cli: &mut impl cli::traits::Cli,
) -> anyhow::Result<()> {
	cli.intro(format!("Generating \"{}\" using {}!", name, template.name(),))?;

	let contract_path = check_destination_path(path, cli)?;
	fs::create_dir_all(contract_path.as_path())?;
	let spinner = cliclack::spinner();
	spinner.start("Generating contract...");
	create_smart_contract(name, contract_path.as_path(), template)?;
	spinner.clear();
	// Replace spinner with success.
	console::Term::stderr().clear_last_lines(2)?;
	cli.success("Generation complete")?;

	// warn about audit status and licensing
	let repository = template.repository_url().ok().map(|url|
		style(format!("\nPlease consult the source repository at {url} to assess production suitability and licensing restrictions.")).dim()
	);
	//println!(format!("NOTE: the resulting contract is not guaranteed to be audited or reviewed
	// for security vulnerabilities.{}",repository.unwrap()));
	cli.warning(format!("NOTE: the resulting contract is not guaranteed to be audited or reviewed for security vulnerabilities.{}",
					repository.unwrap_or_else(|| style("".to_string()))))?;

	// add next steps
	let mut next_steps = vec![
		format!("cd into {:?} and enjoy hacking! 🚀", contract_path.display()),
		"Use `pop build` to build your contract.".into(),
	];
	next_steps.push("Use `pop up contract` to deploy your contract to a live network.".to_string());
	let next_steps: Vec<_> = next_steps
		.iter()
		.map(|s| style(format!("{} {s}", console::Emoji("●", ">"))).dim().to_string())
		.collect();
	cli.success(format!("Next Steps:\n{}", next_steps.join("\n")))?;

	cli.outro(format!(
		"Need help? Learn more at {}\n",
		style("https://learn.onpop.io").magenta().underlined()
	))?;
	Ok(())
}

#[cfg(test)]
mod tests {
	use super::*;
	use crate::{
		cli::MockCli,
		commands::new::{Command::Contract, NewArgs},
		new::contract::{guide_user_to_generate_contract, is_template_supported},
		Cli,
		Command::New,
	};
	use anyhow::Result;
	use clap::Parser;
	use console::style;
	use pop_common::templates::{Template, Type};
	use pop_contracts::{Contract as ContractTemplate, ContractType};
	use strum::VariantArray;
	use tempfile::tempdir;

	#[tokio::test]
	async fn new_contract_command_execute_with_defaults_works() -> Result<()> {
		let dir = tempdir()?;
		let dir_path = format!("{}/test_contract", dir.path().display().to_string());
		let cli = Cli::parse_from(["pop", "new", "contract", &dir_path]);

		let New(NewArgs { command: Contract(command) }) = cli.command else {
			panic!("unable to parse command")
		};
		// Execute
		command.execute().await?;
		Ok(())
	}

	#[tokio::test]
	async fn new_contract_template_command_works() -> Result<()> {
		let dir = tempdir()?;
		let dir_path = format!("{}/test_contract", dir.path().display().to_string());
		let cli =
			Cli::parse_from(["pop", "new", "contract", &dir_path, "-c", "erc", "-t", "erc20"]);

		let New(NewArgs { command: Contract(command) }) = cli.command else {
			panic!("unable to parse command")
		};
		// Execute
		command.execute().await?;
		Ok(())
	}

	#[tokio::test]
	async fn guide_user_to_generate_contract_works() -> anyhow::Result<()> {
		let mut items_select_contract_type: Vec<(String, String)> = Vec::new();
		for contract_type in ContractType::VARIANTS {
			items_select_contract_type.push((
				contract_type.name().to_string(),
				format!(
					"{} {} available option(s)",
					contract_type.description(),
					contract_type.templates().len(),
				),
			));
		}
		let mut items_select_contract: Vec<(String, String)> = Vec::new();
		for contract_template in ContractType::Erc.templates() {
			items_select_contract.push((
				contract_template.name().to_string(),
				contract_template.description().to_string(),
			));
		}
		let mut cli = MockCli::new()
			.expect_intro("Generate a contract")
			.expect_input("Where should your project be created?", "./erc20".into())
			.expect_select::<ContractTemplate>(
				"Select the contract:",
				Some(false),
				true,
				Some(items_select_contract),
				1, // "ERC20"
			)
			.expect_select::<ContractType>(
				"Select a template type:",
				Some(false),
				true,
				Some(items_select_contract_type),
				2, // "ERC"
			);

		let user_input = guide_user_to_generate_contract(&mut cli).await?;
		assert_eq!(user_input.name, Some("./erc20".to_string()));
		assert_eq!(user_input.contract_type, Some(ContractType::Erc));
		assert_eq!(user_input.template, Some(ContractTemplate::ERC20));

		cli.verify()?;
		Ok(())
	}

	#[test]
	fn generate_contract_from_template_works() -> anyhow::Result<()> {
		let dir = tempdir()?;
		let contract_path = dir.path().join("test_contract");
		let next_steps: Vec<_> = vec![
			format!("cd into {:?} and enjoy hacking! 🚀", contract_path.display()),
			"Use `pop build` to build your contract.".into(),
			"Use `pop up contract` to deploy your contract to a live network.".into(),
		]
		.iter()
		.map(|s| style(format!("{} {s}", console::Emoji("●", ">"))).dim().to_string())
		.collect();
		let mut cli = MockCli::new().expect_intro("Generating \"my_contract\" using Erc20!")
		.expect_success("Generation complete")
		.expect_warning(
			format!("NOTE: the resulting contract is not guaranteed to be audited or reviewed for security vulnerabilities.{}", 
			style(format!("\nPlease consult the source repository at {} to assess production suitability and licensing restrictions.", ContractTemplate::ERC20.repository_url().unwrap())).dim()))
		.expect_success(format!("Next Steps:\n{}", next_steps.join("\n")))
		.expect_outro(format!(
			"Need help? Learn more at {}\n",
			style("https://learn.onpop.io").magenta().underlined()
		));
		generate_contract_from_template(
			"my_contract",
			&contract_path,
			&ContractTemplate::ERC20,
			&mut cli,
		)?;
		cli.verify()?;
		Ok(())
	}

	#[test]
	fn is_template_supported_works() -> Result<()> {
		is_template_supported(&ContractType::Erc, &ContractTemplate::ERC20)?;
		is_template_supported(&ContractType::Erc, &ContractTemplate::ERC721)?;
		assert!(
			is_template_supported(&ContractType::Erc, &ContractTemplate::CrossContract).is_err()
		);
		assert!(is_template_supported(&ContractType::Erc, &ContractTemplate::PSP22).is_err());
		is_template_supported(&ContractType::Examples, &ContractTemplate::Standard)?;
		is_template_supported(&ContractType::Examples, &ContractTemplate::CrossContract)?;
		assert!(is_template_supported(&ContractType::Examples, &ContractTemplate::ERC20).is_err());
		assert!(is_template_supported(&ContractType::Examples, &ContractTemplate::PSP22).is_err());
		is_template_supported(&ContractType::Psp, &ContractTemplate::PSP22)?;
		is_template_supported(&ContractType::Psp, &ContractTemplate::PSP34)?;
		assert!(is_template_supported(&ContractType::Psp, &ContractTemplate::ERC20).is_err());
		assert!(is_template_supported(&ContractType::Psp, &ContractTemplate::Standard).is_err());
		Ok(())
	}
}<|MERGE_RESOLUTION|>--- conflicted
+++ resolved
@@ -70,11 +70,7 @@
 		};
 
 		is_template_supported(contract_type, &template)?;
-<<<<<<< HEAD
-		generate_contract_from_template(name, &path, &template, &mut cli::Cli)?;
-=======
-		generate_contract_from_template(name, path, &template)?;
->>>>>>> 582db188
+		generate_contract_from_template(name, path, &template, &mut cli::Cli)?;
 
 		// If the contract is part of a workspace, add it to that workspace
 		if let Some(workspace_toml) = find_workspace_toml(path) {
@@ -102,7 +98,7 @@
 		cli.outro_cancel(e)?;
 		return Ok(false);
 	}
-	return Ok(true);
+	Ok(true)
 }
 
 /// Guide the user to generate a contract from available templates.
