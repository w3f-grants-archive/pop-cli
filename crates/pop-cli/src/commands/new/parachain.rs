--- conflicted
+++ resolved
@@ -245,14 +245,10 @@
 			provider, template
 		)));
 	};
-<<<<<<< HEAD
 	if template.is_deprecated() {
 		warning(format!("NOTE: this template is deprecated.{}", template.deprecated_message()))?;
 	}
-	return Ok(());
-=======
 	Ok(())
->>>>>>> 582db188
 }
 
 fn display_select_options(provider: &Provider) -> Result<&Parachain> {
