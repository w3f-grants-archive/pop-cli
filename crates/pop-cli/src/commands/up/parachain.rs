// SPDX-License-Identifier: GPL-3.0

use crate::{
	cli::{self, traits::Confirm as _},
	style::{style, Theme},
};
use clap::Args;
use cliclack::{
	clear_screen, confirm, intro, log, multi_progress, outro, outro_cancel, set_theme, ProgressBar,
	Theme as _, ThemeState,
};
use console::{Emoji, Style, Term};
use duct::cmd;
use pop_common::Status;
use pop_parachains::{Error, IndexSet, NetworkNode, Zombienet};
use std::{path::Path, time::Duration};
use tokio::time::sleep;

#[derive(Args)]
pub(crate) struct ZombienetCommand {
	/// The Zombienet network configuration file to be used.
	#[arg(short, long)]
	file: String,
	/// The version of the binary to be used for the relay chain, as per the release tag (e.g.
	/// "v1.13.0"). See https://github.com/paritytech/polkadot-sdk/releases for more details.
	#[arg(short, long)]
	relay_chain: Option<String>,
	/// The version of the runtime to be used for the relay chain, as per the release tag (e.g.
	/// "v1.2.7"). See https://github.com/polkadot-fellows/runtimes/releases for more details.
	#[arg(short = 'R', long)]
	relay_chain_runtime: Option<String>,
	/// The version of the binary to be used for system parachains, as per the release tag (e.g.
	/// "v1.13.0"). Defaults to the relay chain version if not specified.
	/// See https://github.com/paritytech/polkadot-sdk/releases for more details.
	#[arg(short, long)]
	system_parachain: Option<String>,
	/// The version of the runtime to be used for system parachains, as per the release tag (e.g.
	/// "v1.2.7"). See https://github.com/polkadot-fellows/runtimes/releases for more details.
	#[arg(short = 'S', long)]
	system_parachain_runtime: Option<String>,
	/// The url of the git repository of a parachain to be used, with branch/release tag/commit specified as #fragment (e.g. 'https://github.com/org/repository#ref').
	/// A specific binary name can also be optionally specified via query string parameter (e.g. 'https://github.com/org/repository?binaryname#ref'), defaulting to the name of the repository when not specified.
	#[arg(short, long)]
	parachain: Option<Vec<String>>,
	/// The command to run after the network has been launched.
	#[clap(name = "cmd", short = 'c', long)]
	command: Option<String>,
	/// Whether the output should be verbose.
	#[arg(short, long, action)]
	verbose: bool,
	/// Automatically source all needed binaries required without prompting for confirmation.
	#[clap(short('y'), long)]
	skip_confirm: bool,
}

impl ZombienetCommand {
	/// Executes the command.
	pub(crate) async fn execute(mut self) -> anyhow::Result<()> {
		let cache = crate::cache()?;
		let mut zombienet = match self.set_up_zombienet(&cache, &mut cli::Cli).await {
			Ok(p) => p,
			Err(_) => {
				return Ok(());
			},
		};

		// Source any missing/stale binaries
		if Self::source_binaries(
			&mut zombienet,
			&cache,
			self.verbose,
			self.skip_confirm,
			&mut cli::Cli,
		)
		.await?
		{
			return Ok(());
		}

		// Finally spawn network and wait for signal to terminate
		let spinner = cliclack::spinner();
		spinner.start("🚀 Launching local network...");
		match zombienet.spawn().await {
			Ok(network) => {
				let mut result =
					"🚀 Network launched successfully - ctrl-c to terminate".to_string();
				let base_dir = network.base_dir().expect("base_dir expected to exist");
				let bar = Style::new().magenta().dim().apply_to(Emoji("│", "|"));

				let output = |node: &NetworkNode| -> String {
					let name = node.name();
					let mut output = format!(
						"\n{bar}       {name}:
{bar}         portal: https://polkadot.js.org/apps/?rpc={}#/explorer
{bar}         logs: tail -f {base_dir}/{name}/{name}.log",
						node.ws_uri(),
					);
					if self.verbose {
						output += &format!(
							"\n{bar}         command: {} {}",
							node.spec().command(),
							node.args().join(" ")
						);
					}
					output
				};
				// Add relay info
				let mut validators = network.relaychain().nodes();
				validators.sort_by_key(|n| n.name());
				result.push_str(&format!("\n{bar}  ⛓️ {}", network.relaychain().chain()));
				for node in validators {
					result.push_str(&output(node));
				}
				// Add parachain info
				let mut parachains = network.parachains();
				parachains.sort_by_key(|p| p.para_id());
				for parachain in network.parachains() {
					result.push_str(&format!(
						"\n{bar}  ⛓️ {}",
						parachain.chain_id().map_or(
							format!("para_id: {}", parachain.para_id()),
							|chain| format!("{chain}: {}", parachain.para_id())
						)
					));
					let mut collators = parachain.collators();
					collators.sort_by_key(|n| n.name());
					for node in collators {
						result.push_str(&output(node));
					}
				}

				if let Some(command) = &self.command {
					run_custom_command(&spinner, command).await?;
				}

				spinner.stop(result);
				tokio::signal::ctrl_c().await?;
				outro("Done")?;
			},
			Err(e) => {
				outro_cancel(format!("🚫 Could not launch local network: {e}"))?;
			},
		}

		Ok(())
	}

	async fn set_up_zombienet(
		&mut self,
		cache: &PathBuf,
		cli: &mut impl cli::traits::Cli,
	) -> anyhow::Result<Zombienet> {
		cli.intro("Launch a local network")?;

		// Parse arguments
		let zombienet = match Zombienet::new(
			&cache,
			&self.file,
			self.relay_chain.as_deref(),
			self.relay_chain_runtime.as_deref(),
			self.system_parachain.as_deref(),
			self.system_parachain_runtime.as_deref(),
			self.parachain.as_ref(),
		)
		.await
		{
			Ok(n) => n,
			Err(e) =>
				return match e {
					Error::Config(message) => {
						cli.outro_cancel(format!(
							"🚫 A configuration error occurred: `{message}`"
						))?;
						return Err(anyhow::anyhow!(format!(
							"🚫 A configuration error occurred: `{message}`"
						)));
					},
					Error::MissingBinary(name) => {
						cli.outro_cancel(format!("🚫 The `{name}` binary is specified in the network configuration file, but cannot be resolved to a source. Are you missing a `--parachain` argument?"))?;
						return Err(anyhow::anyhow!(
							format!("🚫 The `{name}` binary is specified in the network configuration file, but cannot be resolved to a source. Are you missing a `--parachain` argument?")
						));
					},
					_ => Err(e.into()),
				},
		};
		Ok(zombienet)
	}

	async fn source_binaries(
		zombienet: &mut Zombienet,
		cache: &Path,
		verbose: bool,
		skip_confirm: bool,
		cli: &mut impl cli::traits::Cli,
	) -> anyhow::Result<bool> {
		// Check for any missing or stale binaries
		let binaries: Vec<_> = zombienet.binaries().filter(|b| !b.exists() || b.stale()).collect();
		if binaries.is_empty() {
			return Ok(false);
		}

		// Check if any missing binaries
		let missing: IndexSet<_> = binaries
			.iter()
			.filter_map(|b| (!b.exists()).then_some((b.name(), b.version())))
			.collect();
		if !missing.is_empty() {
			let list = style(format!(
				"> {}",
				missing.iter().map(|(name, _)| name.to_string()).collect::<Vec<_>>().join(", ")
			))
			.dim()
			.to_string();
			cli.warning(format!("⚠️ The following binaries required to launch the network cannot be found locally:\n   {list}"))?;

			// Prompt for automatic sourcing of binaries
			let list = style(format!(
				"> {}",
				missing
					.iter()
					.map(|(name, version)| {
						if let Some(version) = version {
							format!("{name} {version}")
						} else {
							name.to_string()
						}
					})
					.collect::<Vec<_>>()
					.join(", ")
			))
			.dim()
			.to_string();
<<<<<<< HEAD
			if !skip_confirm {
				if !cli
					.confirm(format!(
				"📦 Would you like to source them automatically now? It may take some time...\n   {list}"))
					.initial_value(true)
					.interact()?
				{
					cli.outro_cancel(
=======
			if !skip_confirm &&
				!confirm(format!(
				"📦 Would you like to source them automatically now? It may take some time...\n   {list}"))
				.initial_value(true)
				.interact()?
			{
				outro_cancel(
>>>>>>> 582db188
					"🚫 Cannot launch the specified network until all required binaries are available.",
				)?;
				return Ok(true);
			}
		}

		// Check if any stale binaries
		let stale: IndexSet<_> = binaries
			.iter()
			.filter_map(|b| (b.stale()).then_some((b.name(), b.version(), b.latest())))
			.collect();
		let mut latest = false;
		if !stale.is_empty() {
			let list = style(format!(
				"> {}",
				stale
					.iter()
					.map(|(name, version, latest)| {
						format!(
							"{name} {} -> {}",
							version.unwrap_or("None"),
							latest.unwrap_or("None")
						)
					})
					.collect::<Vec<_>>()
					.join(", ")
			))
			.dim()
			.to_string();
			cli.warning(format!(
				"ℹ️ The following binaries have newer versions available:\n   {list}"
			))?;
			if !skip_confirm {
				latest = cli.confirm(
					"📦 Would you like to source them automatically now? It may take some time..."
						.to_string(),
				)
				.initial_value(true)
				.interact()?;
			} else {
				latest = true;
			}
		}

		let binaries: Vec<_> = binaries
			.into_iter()
			.filter(|b| !b.exists() || (latest && b.stale()))
			.map(|b| {
				if latest && b.stale() {
					b.use_latest()
				}
				b
			})
			.collect();

		if binaries.is_empty() {
			return Ok(false);
		}

		if binaries.iter().any(|b| !b.local()) {
			cli.info(format!(
				"ℹ️ Binaries will be cached at {}",
				&cache.to_str().expect("expected local cache is invalid")
			))?;
		}

		// Source binaries
		let release = true;
		match verbose {
			true => {
				let reporter = VerboseReporter;
				for binary in binaries {
					cli.info(format!("📦 Sourcing {}...", binary.name()))?;
					Term::stderr().clear_last_lines(1)?;
					if let Err(e) = binary.source(release, &reporter, verbose).await {
						reporter.update(&format!("Sourcing failed: {e}"));
						cli.outro_cancel(
							"🚫 Cannot launch the network until all required binaries are available.",
						)?;
						return Ok(true);
					}
				}
				reporter.update("");
			},
			false => {
				let multi = multi_progress("📦 Sourcing binaries...".to_string());
				let queue: Vec<_> = binaries
					.into_iter()
					.map(|binary| {
						let progress = multi.add(cliclack::spinner());
						progress.start(format!("{}: waiting...", binary.name()));
						(binary, progress)
					})
					.collect();
				let mut error = false;
				for (binary, progress) in queue {
					let prefix = format!("{}: ", binary.name());
					let progress_reporter = ProgressReporter(prefix, progress);
					if let Err(e) = binary.source(release, &progress_reporter, verbose).await {
						progress_reporter.1.error(format!("🚫 {}: {e}", binary.name()));
						error = true;
					}
					progress_reporter.1.stop(format!("✅  {}", binary.name()));
				}
				multi.stop();
				if error {
					cli.outro_cancel(
						"🚫 Cannot launch the network until all required binaries are available.",
					)?;
					return Ok(true);
				}
			},
		};

		Ok(false)
	}
}

async fn run_custom_command(spinner: &ProgressBar, command: &str) -> Result<(), anyhow::Error> {
	spinner.set_message(format!("Spinning up network & running command: {}", command));
	sleep(Duration::from_secs(15)).await;

	// Split the command into the base command and arguments
	let mut parts = command.split_whitespace();
	let base_command = parts.next().expect("Command cannot be empty");
	let args: Vec<&str> = parts.collect();

	cmd(base_command, &args)
		.run()
		.map_err(|e| anyhow::Error::new(e).context("Error running the command."))?;

	Ok(())
}

/// Reports any observed status updates to a progress bar.
struct ProgressReporter(String, ProgressBar);

impl Status for ProgressReporter {
	fn update(&self, status: &str) {
		self.1
			.start(format!("{}{}", self.0, status.replace("   Compiling", "Compiling")))
	}
}

/// Reports any observed status updates as indented messages.
#[derive(Copy, Clone)]
struct VerboseReporter;

impl Status for VerboseReporter {
	fn update(&self, status: &str) {
		const S_BAR: Emoji = Emoji("│", "|");
		let message = format!(
			"{bar}  {status}",
			bar = Theme.bar_color(&ThemeState::Submit).apply_to(S_BAR),
			status = style(status).dim()
		);
		if let Err(e) = Term::stderr().write_line(&message) {
			println!("An error occurred logging the status message of '{status}': {e}")
		}
	}
}

// Write a test for run_custom_command
#[cfg(test)]
mod tests {
	use cli::MockCli;
	use std::io::Write;
	use tempfile::Builder;

	use super::*;

	#[tokio::test]
	async fn set_up_zombienet_works() -> Result<(), anyhow::Error> {
		let temp_dir = tempfile::tempdir()?;
		let cache = PathBuf::from(temp_dir.path());
		let config = Builder::new().prefix("zombienet").suffix(".toml").tempfile()?;
		writeln!(
			config.as_file(),
			r#"
[relaychain]
chain = "rococo-local"

[[parachains]]
id = 4385
default_command = "pop-node"
"#
		)?;
		let mut cli = MockCli::new().expect_intro("Launch a local network");
		let mut zombienet = ZombienetCommand {
			file: config.path().display().to_string(),
			relay_chain: None,
			relay_chain_runtime: None,
			system_parachain: None,
			system_parachain_runtime: None,
			parachain: Some(vec![format!("https://github.com/r0gue-io/pop-node#v1.0")]),
			command: None,
			verbose: true,
			skip_confirm: false,
		}
		.set_up_zombienet(&cache.to_path_buf(), &mut cli)
		.await?;
		assert_eq!(zombienet.binaries().count(), 2);
		cli.verify()
	}

	#[tokio::test]
	async fn set_up_zombienet_fails_file_no_exist() -> Result<(), anyhow::Error> {
		let temp_dir = tempfile::tempdir()?;
		let cache = temp_dir.path();
		let mut cli = MockCli::new().expect_intro("Launch a local network").expect_outro_cancel("🚫 A configuration error occurred: `The \"zombienet.toml\" configuration file was not found`");
		assert!(matches!(ZombienetCommand {
			file: "zombienet.toml".to_string(),
			relay_chain: Some("v1.13.0".to_string()),
			relay_chain_runtime: Some("v1.2.7".to_string()),
			system_parachain: Some("v1.13.0".to_string()),
			system_parachain_runtime: Some("v1.2.7".to_string()),
			parachain: None,
			command: None,
			verbose: true,
			skip_confirm: false,
		}
		.set_up_zombienet(&cache.to_path_buf(), &mut cli)
		.await, anyhow::Result::Err(message) if message.to_string() == "🚫 A configuration error occurred: `The \"zombienet.toml\" configuration file was not found`"));
		cli.verify()
	}

	#[tokio::test]
	async fn source_binaries_works() -> Result<(), anyhow::Error> {
		let temp_dir = tempfile::tempdir()?;
		let cache = PathBuf::from(temp_dir.path());
		let config = Builder::new().prefix("zombienet").suffix(".toml").tempfile()?;
		writeln!(
			config.as_file(),
			r#"
	[relaychain]
	chain = "rococo-local"
	"#
		)?;
		let mut cli = MockCli::new().expect_intro("Launch a local network")
		.expect_warning(format!("⚠️ The following binaries required to launch the network cannot be found locally:\n   {}", style(format!("> polkadot")).dim().to_string()))
		.expect_confirm(format!(
			"📦 Would you like to source them automatically now? It may take some time...\n   {}", style(format!("> polkadot v1.11.0")).dim().to_string()), true)
		.expect_info(format!(
			"ℹ️ Binaries will be cached at {}",
			&cache.display().to_string()
		))
		.expect_info("📦 Sourcing polkadot...");
		let mut zombienet = ZombienetCommand {
			file: config.path().display().to_string(),
			relay_chain: Some("v1.11.0".to_string()),
			relay_chain_runtime: None,
			system_parachain: None,
			system_parachain_runtime: None,
			parachain: None,
			command: None,
			verbose: true,
			skip_confirm: false,
		}
		.set_up_zombienet(&cache.to_path_buf(), &mut cli)
		.await?;
		// Test source_binaries
		assert!(
			!ZombienetCommand::source_binaries(&mut zombienet, &cache, true, false, &mut cli)
				.await?
		);
		cli.verify()
	}

	#[tokio::test]
	async fn user_cancels_source_binaries() -> Result<(), anyhow::Error> {
		let temp_dir = tempfile::tempdir()?;
		let cache = PathBuf::from(temp_dir.path());
		let config = Builder::new().prefix("zombienet").suffix(".toml").tempfile()?;
		writeln!(
			config.as_file(),
			r#"
	[relaychain]
	chain = "rococo-local"

	[[parachains]]
	id = 4385
	default_command = "pop-node"
	"#
		)?;
		let mut cli = MockCli::new().expect_intro("Launch a local network")
		.expect_warning(format!("⚠️ The following binaries required to launch the network cannot be found locally:\n   {}", style(format!("> polkadot, pop-node")).dim().to_string()))
		.expect_confirm(format!(
			"📦 Would you like to source them automatically now? It may take some time...\n   {}", style(format!("> polkadot v1.11.0, pop-node v1.0")).dim().to_string()), false)
		.expect_outro_cancel("🚫 Cannot launch the specified network until all required binaries are available.");
		let mut zombienet = ZombienetCommand {
			file: config.path().display().to_string(),
			relay_chain: Some("v1.11.0".to_string()),
			relay_chain_runtime: None,
			system_parachain: None,
			system_parachain_runtime: None,
			parachain: Some(vec![format!("https://github.com/r0gue-io/pop-node#v1.0")]),
			command: None,
			verbose: true,
			skip_confirm: false,
		}
		.set_up_zombienet(&cache.to_path_buf(), &mut cli)
		.await?;
		assert!(
			ZombienetCommand::source_binaries(&mut zombienet, &cache, true, false, &mut cli)
				.await?
		);
		cli.verify()
	}

	#[tokio::test]
	async fn run_custom_command_works() -> Result<(), anyhow::Error> {
		let spinner = ProgressBar::new(1);

		// Define the command to be executed
		let command = "echo 2 + 2";

		// Call the run_custom_command function
		run_custom_command(&spinner, command).await?;

		Ok(())
	}
}<|MERGE_RESOLUTION|>--- conflicted
+++ resolved
@@ -1,19 +1,19 @@
 // SPDX-License-Identifier: GPL-3.0
 
 use crate::{
-	cli::{self, traits::Confirm as _},
+	cli::{self, traits::*},
 	style::{style, Theme},
 };
 use clap::Args;
-use cliclack::{
-	clear_screen, confirm, intro, log, multi_progress, outro, outro_cancel, set_theme, ProgressBar,
-	Theme as _, ThemeState,
-};
+use cliclack::{multi_progress, ProgressBar, Theme as _, ThemeState};
 use console::{Emoji, Style, Term};
 use duct::cmd;
 use pop_common::Status;
 use pop_parachains::{Error, IndexSet, NetworkNode, Zombienet};
-use std::{path::Path, time::Duration};
+use std::{
+	path::{Path, PathBuf},
+	time::Duration,
+};
 use tokio::time::sleep;
 
 #[derive(Args)]
@@ -63,7 +63,6 @@
 				return Ok(());
 			},
 		};
-
 		// Source any missing/stale binaries
 		if Self::source_binaries(
 			&mut zombienet,
@@ -76,8 +75,224 @@
 		{
 			return Ok(());
 		}
-
 		// Finally spawn network and wait for signal to terminate
+		self.spawn_networks(&mut zombienet, &mut cli::Cli).await
+	}
+
+	async fn set_up_zombienet(
+		&mut self,
+		cache: &Path,
+		cli: &mut impl cli::traits::Cli,
+	) -> anyhow::Result<Zombienet> {
+		cli.intro("Launch a local network")?;
+
+		// Parse arguments
+		let zombienet = match Zombienet::new(
+			cache,
+			&self.file,
+			self.relay_chain.as_deref(),
+			self.relay_chain_runtime.as_deref(),
+			self.system_parachain.as_deref(),
+			self.system_parachain_runtime.as_deref(),
+			self.parachain.as_ref(),
+		)
+		.await
+		{
+			Ok(n) => n,
+			Err(e) =>
+				return match e {
+					Error::Config(message) => {
+						cli.outro_cancel(format!(
+							"🚫 A configuration error occurred: `{message}`"
+						))?;
+						return Err(anyhow::anyhow!(format!(
+							"🚫 A configuration error occurred: `{message}`"
+						)));
+					},
+					Error::MissingBinary(name) => {
+						cli.outro_cancel(format!("🚫 The `{name}` binary is specified in the network configuration file, but cannot be resolved to a source. Are you missing a `--parachain` argument?"))?;
+						return Err(anyhow::anyhow!(
+                            format!("🚫 The `{name}` binary is specified in the network configuration file, but cannot be resolved to a source. Are you missing a `--parachain` argument?")
+                        ));
+					},
+					_ => Err(e.into()),
+				},
+		};
+		Ok(zombienet)
+	}
+
+	async fn source_binaries(
+		zombienet: &mut Zombienet,
+		cache: &Path,
+		verbose: bool,
+		skip_confirm: bool,
+		cli: &mut impl cli::traits::Cli,
+	) -> anyhow::Result<bool> {
+		// Check for any missing or stale binaries
+		let binaries: Vec<_> = zombienet.binaries().filter(|b| !b.exists() || b.stale()).collect();
+		if binaries.is_empty() {
+			return Ok(false);
+		}
+
+		// Check if any missing binaries
+		let missing: IndexSet<_> = binaries
+			.iter()
+			.filter_map(|b| (!b.exists()).then_some((b.name(), b.version())))
+			.collect();
+		if !missing.is_empty() {
+			let list = style(format!(
+				"> {}",
+				missing.iter().map(|(name, _)| name.to_string()).collect::<Vec<_>>().join(", ")
+			))
+			.dim()
+			.to_string();
+			cli.warning(format!("⚠️ The following binaries required to launch the network cannot be found locally:\n   {list}"))?;
+
+			// Prompt for automatic sourcing of binaries
+			let list = style(format!(
+				"> {}",
+				missing
+					.iter()
+					.map(|(name, version)| {
+						if let Some(version) = version {
+							format!("{name} {version}")
+						} else {
+							name.to_string()
+						}
+					})
+					.collect::<Vec<_>>()
+					.join(", ")
+			))
+			.dim()
+			.to_string();
+			if !skip_confirm && !cli
+                    .confirm(format!(
+                "📦 Would you like to source them automatically now? It may take some time...\n   {list}"))
+                    .initial_value(true)
+                    .interact()?
+                {
+                    cli.outro_cancel(
+                    "🚫 Cannot launch the specified network until all required binaries are available.",
+                )?;
+                    return Ok(true);
+                }
+		}
+
+		// Check if any stale binaries
+		let stale: IndexSet<_> = binaries
+			.iter()
+			.filter_map(|b| (b.stale()).then_some((b.name(), b.version(), b.latest())))
+			.collect();
+		let mut latest = false;
+		if !stale.is_empty() {
+			let list = style(format!(
+				"> {}",
+				stale
+					.iter()
+					.map(|(name, version, latest)| {
+						format!(
+							"{name} {} -> {}",
+							version.unwrap_or("None"),
+							latest.unwrap_or("None")
+						)
+					})
+					.collect::<Vec<_>>()
+					.join(", ")
+			))
+			.dim()
+			.to_string();
+			cli.warning(format!(
+				"ℹ️ The following binaries have newer versions available:\n   {list}"
+			))?;
+			if !skip_confirm {
+				latest = cli.confirm(
+                    "📦 Would you like to source them automatically now? It may take some time..."
+                        .to_string(),
+                )
+                .initial_value(true)
+                .interact()?;
+			} else {
+				latest = true;
+			}
+		}
+
+		let binaries: Vec<_> = binaries
+			.into_iter()
+			.filter(|b| !b.exists() || (latest && b.stale()))
+			.map(|b| {
+				if latest && b.stale() {
+					b.use_latest()
+				}
+				b
+			})
+			.collect();
+
+		if binaries.is_empty() {
+			return Ok(false);
+		}
+
+		if binaries.iter().any(|b| !b.local()) {
+			cli.info(format!(
+				"ℹ️ Binaries will be cached at {}",
+				&cache.to_str().expect("expected local cache is invalid")
+			))?;
+		}
+
+		// Source binaries
+		let release = true;
+		match verbose {
+			true => {
+				let reporter = VerboseReporter;
+				for binary in binaries {
+					cli.info(format!("📦 Sourcing {}...", binary.name()))?;
+					Term::stderr().clear_last_lines(1)?;
+					if let Err(e) = binary.source(release, &reporter, verbose).await {
+						reporter.update(&format!("Sourcing failed: {e}"));
+						cli.outro_cancel(
+                            "🚫 Cannot launch the network until all required binaries are available.",
+                        )?;
+						return Ok(true);
+					}
+				}
+				reporter.update("");
+			},
+			false => {
+				let multi = multi_progress("📦 Sourcing binaries...".to_string());
+				let queue: Vec<_> = binaries
+					.into_iter()
+					.map(|binary| {
+						let progress = multi.add(cliclack::spinner());
+						progress.start(format!("{}: waiting...", binary.name()));
+						(binary, progress)
+					})
+					.collect();
+				let mut error = false;
+				for (binary, progress) in queue {
+					let prefix = format!("{}: ", binary.name());
+					let progress_reporter = ProgressReporter(prefix, progress);
+					if let Err(e) = binary.source(release, &progress_reporter, verbose).await {
+						progress_reporter.1.error(format!("🚫 {}: {e}", binary.name()));
+						error = true;
+					}
+					progress_reporter.1.stop(format!("✅  {}", binary.name()));
+				}
+				multi.stop();
+				if error {
+					cli.outro_cancel(
+						"🚫 Cannot launch the network until all required binaries are available.",
+					)?;
+					return Ok(true);
+				}
+			},
+		};
+		Ok(false)
+	}
+
+	async fn spawn_networks(
+		&self,
+		zombienet: &mut Zombienet,
+		cli: &mut impl cli::traits::Cli,
+	) -> anyhow::Result<()> {
 		let spinner = cliclack::spinner();
 		spinner.start("🚀 Launching local network...");
 		match zombienet.spawn().await {
@@ -135,240 +350,19 @@
 
 				spinner.stop(result);
 				tokio::signal::ctrl_c().await?;
-				outro("Done")?;
+				cli.outro("Done")?;
+				Ok(())
 			},
 			Err(e) => {
-				outro_cancel(format!("🚫 Could not launch local network: {e}"))?;
+				cli.outro_cancel(format!("🚫 Could not launch local network: {e}"))?;
+				Ok(())
 			},
 		}
-
-		Ok(())
-	}
-
-	async fn set_up_zombienet(
-		&mut self,
-		cache: &PathBuf,
-		cli: &mut impl cli::traits::Cli,
-	) -> anyhow::Result<Zombienet> {
-		cli.intro("Launch a local network")?;
-
-		// Parse arguments
-		let zombienet = match Zombienet::new(
-			&cache,
-			&self.file,
-			self.relay_chain.as_deref(),
-			self.relay_chain_runtime.as_deref(),
-			self.system_parachain.as_deref(),
-			self.system_parachain_runtime.as_deref(),
-			self.parachain.as_ref(),
-		)
-		.await
-		{
-			Ok(n) => n,
-			Err(e) =>
-				return match e {
-					Error::Config(message) => {
-						cli.outro_cancel(format!(
-							"🚫 A configuration error occurred: `{message}`"
-						))?;
-						return Err(anyhow::anyhow!(format!(
-							"🚫 A configuration error occurred: `{message}`"
-						)));
-					},
-					Error::MissingBinary(name) => {
-						cli.outro_cancel(format!("🚫 The `{name}` binary is specified in the network configuration file, but cannot be resolved to a source. Are you missing a `--parachain` argument?"))?;
-						return Err(anyhow::anyhow!(
-							format!("🚫 The `{name}` binary is specified in the network configuration file, but cannot be resolved to a source. Are you missing a `--parachain` argument?")
-						));
-					},
-					_ => Err(e.into()),
-				},
-		};
-		Ok(zombienet)
-	}
-
-	async fn source_binaries(
-		zombienet: &mut Zombienet,
-		cache: &Path,
-		verbose: bool,
-		skip_confirm: bool,
-		cli: &mut impl cli::traits::Cli,
-	) -> anyhow::Result<bool> {
-		// Check for any missing or stale binaries
-		let binaries: Vec<_> = zombienet.binaries().filter(|b| !b.exists() || b.stale()).collect();
-		if binaries.is_empty() {
-			return Ok(false);
-		}
-
-		// Check if any missing binaries
-		let missing: IndexSet<_> = binaries
-			.iter()
-			.filter_map(|b| (!b.exists()).then_some((b.name(), b.version())))
-			.collect();
-		if !missing.is_empty() {
-			let list = style(format!(
-				"> {}",
-				missing.iter().map(|(name, _)| name.to_string()).collect::<Vec<_>>().join(", ")
-			))
-			.dim()
-			.to_string();
-			cli.warning(format!("⚠️ The following binaries required to launch the network cannot be found locally:\n   {list}"))?;
-
-			// Prompt for automatic sourcing of binaries
-			let list = style(format!(
-				"> {}",
-				missing
-					.iter()
-					.map(|(name, version)| {
-						if let Some(version) = version {
-							format!("{name} {version}")
-						} else {
-							name.to_string()
-						}
-					})
-					.collect::<Vec<_>>()
-					.join(", ")
-			))
-			.dim()
-			.to_string();
-<<<<<<< HEAD
-			if !skip_confirm {
-				if !cli
-					.confirm(format!(
-				"📦 Would you like to source them automatically now? It may take some time...\n   {list}"))
-					.initial_value(true)
-					.interact()?
-				{
-					cli.outro_cancel(
-=======
-			if !skip_confirm &&
-				!confirm(format!(
-				"📦 Would you like to source them automatically now? It may take some time...\n   {list}"))
-				.initial_value(true)
-				.interact()?
-			{
-				outro_cancel(
->>>>>>> 582db188
-					"🚫 Cannot launch the specified network until all required binaries are available.",
-				)?;
-				return Ok(true);
-			}
-		}
-
-		// Check if any stale binaries
-		let stale: IndexSet<_> = binaries
-			.iter()
-			.filter_map(|b| (b.stale()).then_some((b.name(), b.version(), b.latest())))
-			.collect();
-		let mut latest = false;
-		if !stale.is_empty() {
-			let list = style(format!(
-				"> {}",
-				stale
-					.iter()
-					.map(|(name, version, latest)| {
-						format!(
-							"{name} {} -> {}",
-							version.unwrap_or("None"),
-							latest.unwrap_or("None")
-						)
-					})
-					.collect::<Vec<_>>()
-					.join(", ")
-			))
-			.dim()
-			.to_string();
-			cli.warning(format!(
-				"ℹ️ The following binaries have newer versions available:\n   {list}"
-			))?;
-			if !skip_confirm {
-				latest = cli.confirm(
-					"📦 Would you like to source them automatically now? It may take some time..."
-						.to_string(),
-				)
-				.initial_value(true)
-				.interact()?;
-			} else {
-				latest = true;
-			}
-		}
-
-		let binaries: Vec<_> = binaries
-			.into_iter()
-			.filter(|b| !b.exists() || (latest && b.stale()))
-			.map(|b| {
-				if latest && b.stale() {
-					b.use_latest()
-				}
-				b
-			})
-			.collect();
-
-		if binaries.is_empty() {
-			return Ok(false);
-		}
-
-		if binaries.iter().any(|b| !b.local()) {
-			cli.info(format!(
-				"ℹ️ Binaries will be cached at {}",
-				&cache.to_str().expect("expected local cache is invalid")
-			))?;
-		}
-
-		// Source binaries
-		let release = true;
-		match verbose {
-			true => {
-				let reporter = VerboseReporter;
-				for binary in binaries {
-					cli.info(format!("📦 Sourcing {}...", binary.name()))?;
-					Term::stderr().clear_last_lines(1)?;
-					if let Err(e) = binary.source(release, &reporter, verbose).await {
-						reporter.update(&format!("Sourcing failed: {e}"));
-						cli.outro_cancel(
-							"🚫 Cannot launch the network until all required binaries are available.",
-						)?;
-						return Ok(true);
-					}
-				}
-				reporter.update("");
-			},
-			false => {
-				let multi = multi_progress("📦 Sourcing binaries...".to_string());
-				let queue: Vec<_> = binaries
-					.into_iter()
-					.map(|binary| {
-						let progress = multi.add(cliclack::spinner());
-						progress.start(format!("{}: waiting...", binary.name()));
-						(binary, progress)
-					})
-					.collect();
-				let mut error = false;
-				for (binary, progress) in queue {
-					let prefix = format!("{}: ", binary.name());
-					let progress_reporter = ProgressReporter(prefix, progress);
-					if let Err(e) = binary.source(release, &progress_reporter, verbose).await {
-						progress_reporter.1.error(format!("🚫 {}: {e}", binary.name()));
-						error = true;
-					}
-					progress_reporter.1.stop(format!("✅  {}", binary.name()));
-				}
-				multi.stop();
-				if error {
-					cli.outro_cancel(
-						"🚫 Cannot launch the network until all required binaries are available.",
-					)?;
-					return Ok(true);
-				}
-			},
-		};
-
-		Ok(false)
 	}
 }
 
 async fn run_custom_command(spinner: &ProgressBar, command: &str) -> Result<(), anyhow::Error> {
-	spinner.set_message(format!("Spinning up network & running command: {}", command));
+	spinner.set_message(format!("Spinning up network & running command: {}", command.to_string()));
 	sleep(Duration::from_secs(15)).await;
 
 	// Split the command into the base command and arguments
@@ -448,7 +442,7 @@
 			verbose: true,
 			skip_confirm: false,
 		}
-		.set_up_zombienet(&cache.to_path_buf(), &mut cli)
+		.set_up_zombienet(&cache, &mut cli)
 		.await?;
 		assert_eq!(zombienet.binaries().count(), 2);
 		cli.verify()
@@ -460,18 +454,18 @@
 		let cache = temp_dir.path();
 		let mut cli = MockCli::new().expect_intro("Launch a local network").expect_outro_cancel("🚫 A configuration error occurred: `The \"zombienet.toml\" configuration file was not found`");
 		assert!(matches!(ZombienetCommand {
-			file: "zombienet.toml".to_string(),
-			relay_chain: Some("v1.13.0".to_string()),
-			relay_chain_runtime: Some("v1.2.7".to_string()),
-			system_parachain: Some("v1.13.0".to_string()),
-			system_parachain_runtime: Some("v1.2.7".to_string()),
-			parachain: None,
-			command: None,
-			verbose: true,
-			skip_confirm: false,
-		}
-		.set_up_zombienet(&cache.to_path_buf(), &mut cli)
-		.await, anyhow::Result::Err(message) if message.to_string() == "🚫 A configuration error occurred: `The \"zombienet.toml\" configuration file was not found`"));
+            file: "zombienet.toml".to_string(),
+            relay_chain: Some("v1.13.0".to_string()),
+            relay_chain_runtime: Some("v1.2.7".to_string()),
+            system_parachain: Some("v1.13.0".to_string()),
+            system_parachain_runtime: Some("v1.2.7".to_string()),
+            parachain: None,
+            command: None,
+            verbose: true,
+            skip_confirm: false,
+        }
+        .set_up_zombienet(&cache, &mut cli)
+        .await, anyhow::Result::Err(message) if message.to_string() == "🚫 A configuration error occurred: `The \"zombienet.toml\" configuration file was not found`"));
 		cli.verify()
 	}
 
@@ -483,19 +477,27 @@
 		writeln!(
 			config.as_file(),
 			r#"
-	[relaychain]
-	chain = "rococo-local"
-	"#
+    [relaychain]
+    chain = "rococo-local"
+
+	[[relaychain.nodes]]
+	name = "alice"
+	validator = true
+
+	[[relaychain.nodes]]
+	name = "bob"
+	validator = true
+    "#
 		)?;
 		let mut cli = MockCli::new().expect_intro("Launch a local network")
-		.expect_warning(format!("⚠️ The following binaries required to launch the network cannot be found locally:\n   {}", style(format!("> polkadot")).dim().to_string()))
-		.expect_confirm(format!(
-			"📦 Would you like to source them automatically now? It may take some time...\n   {}", style(format!("> polkadot v1.11.0")).dim().to_string()), true)
-		.expect_info(format!(
-			"ℹ️ Binaries will be cached at {}",
-			&cache.display().to_string()
-		))
-		.expect_info("📦 Sourcing polkadot...");
+        .expect_warning(format!("⚠️ The following binaries required to launch the network cannot be found locally:\n   {}", style(format!("> polkadot")).dim().to_string()))
+        .expect_confirm(format!(
+            "📦 Would you like to source them automatically now? It may take some time...\n   {}", style(format!("> polkadot v1.11.0")).dim().to_string()), true)
+        .expect_info(format!(
+            "ℹ️ Binaries will be cached at {}",
+            &cache.display().to_string()
+        ))
+        .expect_info("📦 Sourcing polkadot...");
 		let mut zombienet = ZombienetCommand {
 			file: config.path().display().to_string(),
 			relay_chain: Some("v1.11.0".to_string()),
@@ -507,7 +509,7 @@
 			verbose: true,
 			skip_confirm: false,
 		}
-		.set_up_zombienet(&cache.to_path_buf(), &mut cli)
+		.set_up_zombienet(&cache, &mut cli)
 		.await?;
 		// Test source_binaries
 		assert!(
@@ -525,19 +527,19 @@
 		writeln!(
 			config.as_file(),
 			r#"
-	[relaychain]
-	chain = "rococo-local"
-
-	[[parachains]]
-	id = 4385
-	default_command = "pop-node"
-	"#
+    [relaychain]
+    chain = "rococo-local"
+
+    [[parachains]]
+    id = 4385
+    default_command = "pop-node"
+    "#
 		)?;
 		let mut cli = MockCli::new().expect_intro("Launch a local network")
-		.expect_warning(format!("⚠️ The following binaries required to launch the network cannot be found locally:\n   {}", style(format!("> polkadot, pop-node")).dim().to_string()))
-		.expect_confirm(format!(
-			"📦 Would you like to source them automatically now? It may take some time...\n   {}", style(format!("> polkadot v1.11.0, pop-node v1.0")).dim().to_string()), false)
-		.expect_outro_cancel("🚫 Cannot launch the specified network until all required binaries are available.");
+        .expect_warning(format!("⚠️ The following binaries required to launch the network cannot be found locally:\n   {}", style(format!("> polkadot, pop-node")).dim().to_string()))
+        .expect_confirm(format!(
+            "📦 Would you like to source them automatically now? It may take some time...\n   {}", style(format!("> polkadot v1.11.0, pop-node v1.0")).dim().to_string()), false)
+        .expect_outro_cancel("🚫 Cannot launch the specified network until all required binaries are available.");
 		let mut zombienet = ZombienetCommand {
 			file: config.path().display().to_string(),
 			relay_chain: Some("v1.11.0".to_string()),
@@ -549,7 +551,7 @@
 			verbose: true,
 			skip_confirm: false,
 		}
-		.set_up_zombienet(&cache.to_path_buf(), &mut cli)
+		.set_up_zombienet(&cache, &mut cli)
 		.await?;
 		assert!(
 			ZombienetCommand::source_binaries(&mut zombienet, &cache, true, false, &mut cli)
@@ -559,6 +561,46 @@
 	}
 
 	#[tokio::test]
+	async fn spawn_networks_fails_no_binaries() -> Result<(), anyhow::Error> {
+		let temp_dir = tempfile::tempdir()?;
+		let cache = PathBuf::from(temp_dir.path());
+		let config = Builder::new().prefix("zombienet").suffix(".toml").tempfile()?;
+		writeln!(
+			config.as_file(),
+			r#"
+    [relaychain]
+    chain = "rococo-local"
+
+	[[relaychain.nodes]]
+	name = "alice"
+	validator = true
+
+	[[relaychain.nodes]]
+	name = "bob"
+	validator = true
+    "#
+		)?;
+		let mut cli = MockCli::new()
+			.expect_intro("Launch a local network")
+			.expect_outro_cancel("🚫 Could not launch local network: Missing binary: polkadot");
+		let mut command = ZombienetCommand {
+			file: config.path().display().to_string(),
+			relay_chain: Some("v1.11.0".to_string()),
+			relay_chain_runtime: None,
+			system_parachain: None,
+			system_parachain_runtime: None,
+			parachain: None,
+			command: None,
+			verbose: true,
+			skip_confirm: false,
+		};
+		let mut zombienet = command.set_up_zombienet(&cache, &mut cli).await?;
+		command.spawn_networks(&mut zombienet, &mut cli).await?;
+
+		cli.verify()
+	}
+
+	#[tokio::test]
 	async fn run_custom_command_works() -> Result<(), anyhow::Error> {
 		let spinner = ProgressBar::new(1);
 
