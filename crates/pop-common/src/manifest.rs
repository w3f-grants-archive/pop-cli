// SPDX-License-Identifier: GPL-3.0

use crate::Error;
use anyhow;
pub use cargo_toml::{Dependency, Manifest};
use std::{
	collections::HashSet,
	fs::{read_to_string, write},
	path::{Path, PathBuf},
};
use toml_edit::{value, Array, DocumentMut, Item, Value};

/// Parses the contents of a `Cargo.toml` manifest.
///
/// # Arguments
/// * `path` - The optional path to the manifest, defaulting to the current directory if not
///   specified.
pub fn from_path(path: Option<&Path>) -> Result<Manifest, Error> {
	// Resolve manifest path
	let path = match path {
		Some(path) => match path.ends_with("Cargo.toml") {
			true => path.to_path_buf(),
			false => path.join("Cargo.toml"),
		},
		None => PathBuf::from("./Cargo.toml"),
	};
	if !path.exists() {
		return Err(Error::ManifestPath(path.display().to_string()));
	}
	Ok(Manifest::from_path(path.canonicalize()?)?)
}

/// This function is used to determine if a Path is contained inside a workspace, and returns a
<<<<<<< HEAD
/// PathBuf to the workspace Cargo.toml if found
=======
/// PathBuf to the workspace Cargo.toml if found.
>>>>>>> b2746304
///
/// # Arguments
/// * `target_dir` - A directory that may be contained inside a workspace
pub fn find_workspace_toml(target_dir: &Path) -> Option<PathBuf> {
	let mut dir = target_dir;
	while let Some(parent) = dir.parent() {
		// This condition is necessary to avoid that calling the function from a workspace using a
		// path which isn't contained in a workspace returns `Some(Cargo.toml)` refering the
		// workspace from where the function has been called instead of the expected `None`.
		if parent.to_str() == Some("") {
			return None;
		}
		let cargo_toml = parent.join("Cargo.toml");
		if cargo_toml.exists() {
			if let Ok(contents) = read_to_string(&cargo_toml) {
				if contents.contains("[workspace]") {
					return Some(cargo_toml);
				}
			}
		}
		dir = parent;
	}
	None
}

/// This function is used to add a crate to a workspace.
/// # Arguments
/// * `workspace_toml` - The path to the workspace `Cargo.toml`
/// * `crate_path`: The path to the crate that should be added to the workspace
pub fn add_crate_to_workspace(workspace_toml: &Path, crate_path: &Path) -> anyhow::Result<()> {
	let toml_contents = read_to_string(workspace_toml)?;
	let mut doc = toml_contents.parse::<DocumentMut>()?;

	// Find the workspace dir
	let workspace_dir = workspace_toml.parent().expect("A file always lives inside a dir; qed");
	// Find the relative path to the crate from the workspace root
	let crate_relative_path = crate_path.strip_prefix(workspace_dir)?;

	if let Some(Item::Table(workspace_table)) = doc.get_mut("workspace") {
		if let Some(Item::Value(members_array)) = workspace_table.get_mut("members") {
			if let Value::Array(array) = members_array {
				let crate_relative_path =
					crate_relative_path.to_str().expect("target's always a valid string; qed");
				let already_in_array = array.iter().any(|member| match member.as_str() {
					Some(s) if s == crate_relative_path => true,
					_ => false,
				});
				if !already_in_array {
					array.push(crate_relative_path);
				}
			} else {
				return Err(anyhow::anyhow!("Corrupted workspace"));
			}
		} else {
			let mut toml_array = Array::new();
			toml_array
				.push(crate_relative_path.to_str().expect("target's always a valid string; qed"));
			workspace_table["members"] = value(toml_array);
		}
	} else {
		return Err(anyhow::anyhow!("Corrupted workspace"));
	}

	write(workspace_toml, doc.to_string())?;
	Ok(())
}

/// Collects the dependencies of the given `Cargo.toml` manifests in a HashMap.
///
/// # Arguments
/// * `manifests`: Paths of the manifests to collect dependencies from.
pub fn collect_manifest_dependencies(manifests: Vec<&Path>) -> anyhow::Result<HashSet<String>> {
	let mut dependencies = HashSet::new();
	for m in manifests {
		let cargo = &std::fs::read_to_string(m)?.parse::<DocumentMut>()?;
		for d in cargo["dependencies"].as_table().unwrap().into_iter() {
			dependencies.insert(d.0.into());
		}
		for d in cargo["build-dependencies"].as_table().unwrap().into_iter() {
			dependencies.insert(d.0.into());
		}
	}
	Ok(dependencies)
}

/// Extends `target` cargo manifest with `dependencies` using versions from `source`.
///
/// It is useful when the list of dependencies is compiled from some external crates,
/// but there is interest on using a separate manifest as the source of truth for their versions.
///
/// # Arguments
/// * `target`: Manifest to be modified.
/// * `source`: Manifest used as reference for the dependency versions.
/// * `tag`: Version to use when transforming local dependencies from `source`.
/// * `dependencies`: List to extend `target` with.
/// * `local_exceptions`: List of dependencies that need to be reference a local path.
pub fn extend_dependencies_with_version_source<I>(
	target: &mut Manifest,
	source: Manifest,
	tag: Option<String>,
	dependencies: I,
	local_exceptions: Option<Vec<(String, String)>>,
) where
	I: IntoIterator<Item = String>,
{
	let mut target_manifest_workspace = target.workspace.clone().unwrap();
	let source_manifest_workspace = source.workspace.clone().unwrap();

	let updated_dependencies: Vec<_> = dependencies
		.into_iter()
		.filter_map(|k| {
			if let Some(dependency) = source_manifest_workspace.dependencies.get(&k) {
				if let Some(d) = dependency.detail() {
					let mut detail = d.clone();
					if d.path.is_some() {
						detail.path = None;
						detail.git = source_manifest_workspace.package.clone().unwrap().repository;
						if let Some(tag) = &tag {
							match tag.as_str() {
								"master" => detail.branch = Some("master".to_string()),
								_ => detail.tag = Some(tag.to_string()),
							}
						};
					}
					Some((k, Dependency::Detailed(Box::from(detail))))
				} else {
					Some((k, dependency.clone()))
				}
			} else {
				None
			}
		})
		.collect();

	target_manifest_workspace.dependencies.extend(updated_dependencies);

	// Address local exceptions.
	if let Some(local_exceptions) = local_exceptions {
		for (dependency, path) in local_exceptions {
			let d = target_manifest_workspace
				.dependencies
				.get_mut(&dependency)
				.unwrap()
				.detail_mut();
			d.git = None;
			d.tag = None;
			d.branch = None;
			d.path = Some(path);
		}
	}
	target.workspace = Some(target_manifest_workspace);
}

#[cfg(test)]
mod tests {
	use super::*;
	use std::fs::{write, File};
	use tempfile::TempDir;

	struct TestBuilder {
		main_tempdir: TempDir,
		workspace: Option<TempDir>,
		inside_workspace_dir: Option<TempDir>,
		workspace_cargo_toml: Option<PathBuf>,
		outside_workspace_dir: Option<TempDir>,
	}

	impl Default for TestBuilder {
		fn default() -> Self {
			Self {
				main_tempdir: TempDir::new().expect("Failed to create tempdir"),
				workspace: None,
				inside_workspace_dir: None,
				workspace_cargo_toml: None,
				outside_workspace_dir: None,
			}
		}
	}

	impl TestBuilder {
		fn add_workspace(self) -> Self {
			Self { workspace: TempDir::new_in(self.main_tempdir.as_ref()).ok(), ..self }
		}

		fn add_inside_workspace_dir(self) -> Self {
			Self {
				inside_workspace_dir: TempDir::new_in(self.workspace.as_ref().expect(
					"add_inside_workspace_dir is only callable if workspace has been created",
				))
				.ok(),
				..self
			}
		}

		fn add_workspace_cargo_toml(self, cargo_toml_content: &str) -> Self {
			let workspace_cargo_toml = self
				.workspace
				.as_ref()
				.expect("add_workspace_cargo_toml is only callable if workspace has been created")
				.path()
				.join("Cargo.toml");
			File::create(&workspace_cargo_toml).expect("Failed to create Cargo.toml");
			write(&workspace_cargo_toml, cargo_toml_content).expect("Failed to write Cargo.toml");
			Self { workspace_cargo_toml: Some(workspace_cargo_toml.to_path_buf()), ..self }
		}

		fn add_outside_workspace_dir(self) -> Self {
			Self { outside_workspace_dir: TempDir::new_in(self.main_tempdir.as_ref()).ok(), ..self }
		}
	}

	#[test]
	fn from_path_works() -> anyhow::Result<(), anyhow::Error> {
		// Workspace manifest from directory
		from_path(Some(Path::new("../../")))?;
		// Workspace manifest from path
		from_path(Some(Path::new("../../Cargo.toml")))?;
		// Package manifest from directory
		from_path(Some(Path::new(".")))?;
		// Package manifest from path
		from_path(Some(Path::new("./Cargo.toml")))?;
		// None
		from_path(None)?;
		Ok(())
	}

	#[test]
	fn from_path_ensures_manifest_exists() -> Result<(), Error> {
		assert!(matches!(
			from_path(Some(Path::new("./none.toml"))),
			Err(super::Error::ManifestPath(..))
		));
		Ok(())
	}

	#[test]
	fn find_workspace_toml_works_well() {
		let test_builder = TestBuilder::default()
			.add_workspace()
			.add_inside_workspace_dir()
			.add_workspace_cargo_toml(
				r#"[workspace]
                resolver = "2"
                members = ["member1"]
                "#,
			)
			.add_outside_workspace_dir();
		assert!(find_workspace_toml(
			test_builder
				.inside_workspace_dir
				.as_ref()
				.expect("Inside workspace dir should exist")
				.path()
		)
		.is_some());
		assert_eq!(
			find_workspace_toml(
				test_builder
					.inside_workspace_dir
					.as_ref()
					.expect("Inside workspace dir should exist")
					.path()
			)
			.expect("The Cargo.toml should exist at this point"),
			test_builder.workspace_cargo_toml.expect("Cargo.toml should exist")
		);
		assert!(find_workspace_toml(
			test_builder
				.outside_workspace_dir
				.as_ref()
				.expect("Outside workspace dir should exist")
				.path()
		)
		.is_none());
		// Calling the function from a relative path which parent is "" returns None
		assert!(find_workspace_toml(&PathBuf::from("..")).is_none());
	}

	#[test]
	fn add_crate_to_workspace_works_well_if_members_exists() {
		let test_builder = TestBuilder::default()
			.add_workspace()
			.add_workspace_cargo_toml(
				r#"[workspace]
                resolver = "2"
                members = ["member1"]
                "#,
			)
			.add_inside_workspace_dir();
		let add_crate = add_crate_to_workspace(
			test_builder.workspace_cargo_toml.as_ref().expect("Workspace should exist"),
			test_builder
				.inside_workspace_dir
				.as_ref()
				.expect("Inside workspace dir should exist")
				.path(),
		);
		assert!(add_crate.is_ok());
		let content = read_to_string(
			test_builder.workspace_cargo_toml.as_ref().expect("Workspace should exist"),
		)
		.expect("Cargo.toml should be readable");
		let doc = content.parse::<DocumentMut>().expect("This should work");
		if let Some(Item::Table(workspace_table)) = doc.get("workspace") {
			if let Some(Item::Value(Value::Array(array))) = workspace_table.get("members") {
				assert!(array.iter().any(|item| {
					if let Value::String(item) = item {
						// item is only the relative path from the Cargo.toml manifest, while
						// test_buildder.insider_workspace_dir is the absolute path, so we can only
						// test with contains
						test_builder
							.inside_workspace_dir
							.as_ref()
							.expect("Inside workspace should exist")
							.path()
							.to_str()
							.expect("Dir should be mapped to a str")
							.contains(item.value())
					} else {
						false
					}
				}));
			} else {
				panic!("This shouldn't be reached");
			}
		} else {
			panic!("This shouldn't be reached");
		}

		// Calling with a crate that's already in the workspace doesn't include it twice
		let add_crate = add_crate_to_workspace(
			test_builder.workspace_cargo_toml.as_ref().expect("Workspace should exist"),
			test_builder
				.inside_workspace_dir
				.as_ref()
				.expect("Inside workspace dir should exist")
				.path(),
		);
		assert!(add_crate.is_ok());
		let doc = content.parse::<DocumentMut>().expect("This should work");
		if let Some(Item::Table(workspace_table)) = doc.get("workspace") {
			if let Some(Item::Value(Value::Array(array))) = workspace_table.get("members") {
				assert_eq!(
					array
						.iter()
						.filter(|item| {
							if let Value::String(item) = item {
								test_builder
									.inside_workspace_dir
									.as_ref()
									.expect("Inside workspace should exist")
									.path()
									.to_str()
									.expect("Dir should be mapped to a str")
									.contains(item.value())
							} else {
								false
							}
						})
						.count(),
					1
				);
			} else {
				panic!("This shouldn't be reached");
			}
		} else {
			panic!("This shouldn't be reached");
		}
	}

	#[test]
	fn add_crate_to_workspace_works_well_if_members_doesnt_exist() {
		let test_builder = TestBuilder::default()
			.add_workspace()
			.add_workspace_cargo_toml(
				r#"[workspace]
                resolver = "2"
                "#,
			)
			.add_inside_workspace_dir();
		let add_crate = add_crate_to_workspace(
			test_builder.workspace_cargo_toml.as_ref().expect("Workspace should exist"),
			test_builder
				.inside_workspace_dir
				.as_ref()
				.expect("Inside workspace dir should exist")
				.path(),
		);
		assert!(add_crate.is_ok());
		let content = read_to_string(
			test_builder.workspace_cargo_toml.as_ref().expect("Workspace should exist"),
		)
		.expect("Cargo.toml should be readable");
		let doc = content.parse::<DocumentMut>().expect("This should work");
		if let Some(Item::Table(workspace_table)) = doc.get("workspace") {
			if let Some(Item::Value(Value::Array(array))) = workspace_table.get("members") {
				assert!(array.iter().any(|item| {
					if let Value::String(item) = item {
						test_builder
							.inside_workspace_dir
							.as_ref()
							.expect("Inside workspace should exist")
							.path()
							.to_str()
							.expect("Dir should be mapped to a str")
							.contains(item.value())
					} else {
						false
					}
				}));
			} else {
				panic!("This shouldn't be reached");
			}
		} else {
			panic!("This shouldn't be reached");
		}
	}

	#[test]
	fn add_crate_to_workspace_fails_if_crate_path_not_inside_workspace() {
		let test_builder = TestBuilder::default()
			.add_workspace()
			.add_workspace_cargo_toml(
				r#"[workspace]
                resolver = "2"
                members = ["member1"]
                "#,
			)
			.add_outside_workspace_dir();
		let add_crate = add_crate_to_workspace(
			test_builder.workspace_cargo_toml.as_ref().expect("Workspace should exist"),
			test_builder
				.outside_workspace_dir
				.expect("Inside workspace dir should exist")
				.path(),
		);
		assert!(add_crate.is_err());
	}

	#[test]
	fn add_crate_to_workspace_fails_if_members_not_an_array() {
		let test_builder = TestBuilder::default()
			.add_workspace()
			.add_workspace_cargo_toml(
				r#"[workspace]
                resolver = "2"
                members = "member1"
                "#,
			)
			.add_inside_workspace_dir();
		let add_crate = add_crate_to_workspace(
			test_builder.workspace_cargo_toml.as_ref().expect("Workspace should exist"),
			test_builder
				.inside_workspace_dir
				.expect("Inside workspace dir should exist")
				.path(),
		);
		assert!(add_crate.is_err());
	}

	#[test]
	fn add_crate_to_workspace_fails_if_workspace_isnt_workspace() {
		let test_builder = TestBuilder::default()
			.add_workspace()
			.add_workspace_cargo_toml(r#""#)
			.add_inside_workspace_dir();
		let add_crate = add_crate_to_workspace(
			test_builder.workspace_cargo_toml.as_ref().expect("Workspace should exist"),
			test_builder
				.inside_workspace_dir
				.expect("Inside workspace dir should exist")
				.path(),
		);
		assert!(add_crate.is_err());
	}
}<|MERGE_RESOLUTION|>--- conflicted
+++ resolved
@@ -31,11 +31,7 @@
 }
 
 /// This function is used to determine if a Path is contained inside a workspace, and returns a
-<<<<<<< HEAD
-/// PathBuf to the workspace Cargo.toml if found
-=======
 /// PathBuf to the workspace Cargo.toml if found.
->>>>>>> b2746304
 ///
 /// # Arguments
 /// * `target_dir` - A directory that may be contained inside a workspace
