// SPDX-License-Identifier: GPL-3.0
use crate::{
	errors::Error,
	utils::{
		helpers::{get_manifest_path, parse_balance},
		signer::create_signer,
	},
};
use contract_extrinsics::{
	BalanceVariant, ErrorVariant, ExtrinsicOptsBuilder, InstantiateCommandBuilder, InstantiateExec,
	TokenMetadata, UploadCommandBuilder, UploadExec,
};
use ink_env::{DefaultEnvironment, Environment};
use sp_core::Bytes;
use sp_weights::Weight;
use std::path::PathBuf;
use subxt::PolkadotConfig as DefaultConfig;
use subxt_signer::sr25519::Keypair;

/// Attributes for the `up` command
#[derive(Debug, PartialEq)]
pub struct UpOpts {
	/// Path to the contract build folder.
	pub path: Option<PathBuf>,
	/// The name of the contract constructor to call.
	pub constructor: String,
	/// The constructor arguments, encoded as strings.
	pub args: Vec<String>,
	/// Transfers an initial balance to the instantiated contract.
	pub value: String,
	/// Maximum amount of gas to be used for this command.
	pub gas_limit: Option<u64>,
	/// Maximum proof size for the instantiation.
	pub proof_size: Option<u64>,
	/// A salt used in the address derivation of the new contract. Use to create multiple
	/// instances of the same contract code from the same account.
	pub salt: Option<Bytes>,
	/// Websocket endpoint of a node.
	pub url: url::Url,
	/// Secret key URI for the account deploying the contract.
	pub suri: String,
}

/// Prepare `InstantiateExec` data to upload and instantiate a contract.
///
/// # Arguments
///
/// * `up_opts` - options for the `up` command.
pub async fn set_up_deployment(
	up_opts: UpOpts,
) -> anyhow::Result<InstantiateExec<DefaultConfig, DefaultEnvironment, Keypair>> {
	let manifest_path = get_manifest_path(up_opts.path.as_deref())?;

	let token_metadata = TokenMetadata::query::<DefaultConfig>(&up_opts.url).await?;

	let signer = create_signer(&up_opts.suri)?;
	let extrinsic_opts = ExtrinsicOptsBuilder::new(signer)
		.manifest_path(Some(manifest_path))
		.url(up_opts.url.clone())
		.done();

	let value: BalanceVariant<<DefaultEnvironment as Environment>::Balance> =
		parse_balance(&up_opts.value)?;

	let instantiate_exec: InstantiateExec<DefaultConfig, DefaultEnvironment, Keypair> =
		InstantiateCommandBuilder::new(extrinsic_opts)
			.constructor(up_opts.constructor.clone())
			.args(up_opts.args.clone())
			.value(value.denominate_balance(&token_metadata)?)
			.gas_limit(up_opts.gas_limit)
			.proof_size(up_opts.proof_size)
			.salt(up_opts.salt.clone())
			.done()
			.await?;
	return Ok(instantiate_exec);
}

/// Prepare `UploadExec` data to upload a contract.
///
/// # Arguments
///
/// * `up_opts` - options for the `up` command.
pub async fn set_up_upload(
	up_opts: UpOpts,
) -> anyhow::Result<UploadExec<DefaultConfig, DefaultEnvironment, Keypair>> {
	let manifest_path = get_manifest_path(up_opts.path.as_deref())?;

	let signer = create_signer(&up_opts.suri)?;
	let extrinsic_opts = ExtrinsicOptsBuilder::new(signer)
		.manifest_path(Some(manifest_path))
		.url(up_opts.url.clone())
		.done();

	let upload_exec: UploadExec<DefaultConfig, DefaultEnvironment, Keypair> =
		UploadCommandBuilder::new(extrinsic_opts).done().await?;
	return Ok(upload_exec);
}

/// Estimate the gas required for instantiating a contract without modifying the state of the blockchain.
///
/// # Arguments
///
/// * `instantiate_exec` - the preprocessed data to instantiate a contract.
pub async fn dry_run_gas_estimate_instantiate(
	instantiate_exec: &InstantiateExec<DefaultConfig, DefaultEnvironment, Keypair>,
) -> Result<Weight, Error> {
	let instantiate_result = instantiate_exec.instantiate_dry_run().await?;
	match instantiate_result.result {
		Ok(_) => {
			// Use user specified values where provided, otherwise use the estimates.
			let ref_time = instantiate_exec
				.args()
				.gas_limit()
				.unwrap_or_else(|| instantiate_result.gas_required.ref_time());
			let proof_size = instantiate_exec
				.args()
				.proof_size()
				.unwrap_or_else(|| instantiate_result.gas_required.proof_size());
			Ok(Weight::from_parts(ref_time, proof_size))
		},
		Err(ref err) => {
			let error_variant =
				ErrorVariant::from_dispatch_error(err, &instantiate_exec.client().metadata())?;
			Err(Error::DryRunUploadContractError(format!("{error_variant}")))
		},
	}
}

/// Result of a dry-run upload of a smart contract.
pub struct UploadDryRunResult {
	pub code_hash: String,
	pub deposit: String,
}

/// Performs a dry-run for uploading a contract without modifying the state of the blockchain.
///
/// # Arguments
///
/// * `upload_exec` - the preprocessed data to upload a contract.
pub async fn dry_run_upload(
	upload_exec: &UploadExec<DefaultConfig, DefaultEnvironment, Keypair>,
) -> Result<UploadDryRunResult, Error> {
	match upload_exec.upload_code_rpc().await? {
		Ok(result) => {
			let upload_result = UploadDryRunResult {
				code_hash: format!("{:?}", result.code_hash),
				deposit: result.deposit.to_string(),
			};
			Ok(upload_result)
		},
		Err(ref err) => {
			let error_variant =
				ErrorVariant::from_dispatch_error(err, &upload_exec.client().metadata())?;
			Err(Error::DryRunUploadContractError(format!("{error_variant}")))
		},
	}
}

/// Instantiate a contract.
///
/// # Arguments
///
/// * `instantiate_exec` - the preprocessed data to instantiate a contract.
/// * `gas_limit` - maximum amount of gas to be used for this call.
pub async fn instantiate_smart_contract(
	instantiate_exec: InstantiateExec<DefaultConfig, DefaultEnvironment, Keypair>,
	gas_limit: Weight,
) -> anyhow::Result<String, Error> {
	let instantiate_result = instantiate_exec
		.instantiate(Some(gas_limit))
		.await
		.map_err(|error_variant| Error::InstantiateContractError(format!("{:?}", error_variant)))?;
	Ok(instantiate_result.contract_address.to_string())
}

/// Upload a contract.
///
/// # Arguments
///
/// * `upload_exec` - the preprocessed data to upload a contract.
pub async fn upload_smart_contract(
	upload_exec: &UploadExec<DefaultConfig, DefaultEnvironment, Keypair>,
) -> anyhow::Result<String, Error> {
	let upload_result = upload_exec
		.upload_code()
		.await
		.map_err(|error_variant| Error::UploadContractError(format!("{:?}", error_variant)))?;
	if let Some(code_stored) = upload_result.code_stored {
		return Ok(format!("0x{:?}", code_stored.code_hash));
	} else {
		let code_hash: String =
			upload_exec.code().code_hash().iter().map(|b| format!("{:02x}", b)).collect();
		Err(Error::UploadContractError(format!(
			"This contract has already been uploaded with code hash: 0x{code_hash}"
		)))
	}
}

#[cfg(test)]
mod tests {
	use super::*;
	use crate::{create_smart_contract, errors::Error, run_contracts_node, templates::Contract};
	use anyhow::Result;
	use std::{env, fs};
	use url::Url;

	const CONTRACTS_NETWORK_URL: &str = "wss://rococo-contracts-rpc.polkadot.io";

	async fn generate_smart_contract_test_environment() -> Result<tempfile::TempDir> {
		let temp_dir = tempfile::tempdir().expect("Could not create temp dir");
		let temp_contract_dir = temp_dir.path().join("testing");
		fs::create_dir(&temp_contract_dir)?;
		create_smart_contract("testing", temp_contract_dir.as_path(), &Contract::Standard).await?;
		Ok(temp_dir)
	}
	// Function that mocks the build process generating the contract artifacts.
	fn mock_build_process(temp_contract_dir: PathBuf) -> Result<(), Error> {
		// Create a target directory
		let target_contract_dir = temp_contract_dir.join("target");
		fs::create_dir(&target_contract_dir)?;
		fs::create_dir(&target_contract_dir.join("ink"))?;
		// Copy a mocked testing.contract file inside the target directory
		let current_dir = env::current_dir().expect("Failed to get current directory");
		let contract_file = current_dir.join("tests/files/testing.contract");
		fs::copy(contract_file, &target_contract_dir.join("ink/testing.contract"))?;
		Ok(())
	}

	#[tokio::test]
<<<<<<< HEAD
	async fn test_set_up_deployment() -> Result<()> {
		let temp_dir = generate_smart_contract_test_environment().await?;
=======
	async fn set_up_deployment_works() -> Result<()> {
		let temp_dir = generate_smart_contract_test_environment()?;
>>>>>>> 03639f43
		mock_build_process(temp_dir.path().join("testing"))?;
		let up_opts = UpOpts {
			path: Some(temp_dir.path().join("testing")),
			constructor: "new".to_string(),
			args: ["false".to_string()].to_vec(),
			value: "1000".to_string(),
			gas_limit: None,
			proof_size: None,
			salt: None,
			url: Url::parse(CONTRACTS_NETWORK_URL)?,
			suri: "//Alice".to_string(),
		};
		set_up_deployment(up_opts).await?;
		Ok(())
	}

	#[tokio::test]
<<<<<<< HEAD
	async fn test_dry_run_gas_estimate_instantiate_throw_custom_error() -> Result<()> {
		let temp_dir = generate_smart_contract_test_environment().await?;
=======
	async fn set_up_upload_works() -> Result<()> {
		let temp_dir = generate_smart_contract_test_environment()?;
>>>>>>> 03639f43
		mock_build_process(temp_dir.path().join("testing"))?;
		let up_opts = UpOpts {
			path: Some(temp_dir.path().join("testing")),
			constructor: "new".to_string(),
			args: ["false".to_string()].to_vec(),
			value: "1000".to_string(),
			gas_limit: None,
			proof_size: None,
			salt: None,
			url: Url::parse(CONTRACTS_NETWORK_URL)?,
			suri: "//Alice".to_string(),
		};
		set_up_upload(up_opts).await?;
		Ok(())
	}

	#[tokio::test]
	async fn dry_run_gas_estimate_instantiate_works() -> Result<()> {
		let temp_dir = generate_smart_contract_test_environment()?;
		mock_build_process(temp_dir.path().join("testing"))?;
		let up_opts = UpOpts {
			path: Some(temp_dir.path().join("testing")),
			constructor: "new".to_string(),
			args: ["false".to_string()].to_vec(),
			value: "0".to_string(),
			gas_limit: None,
			proof_size: None,
			salt: None,
			url: Url::parse(CONTRACTS_NETWORK_URL)?,
			suri: "//Alice".to_string(),
		};
		let instantiate_exec = set_up_deployment(up_opts).await?;
		let weight = dry_run_gas_estimate_instantiate(&instantiate_exec).await?;
		assert!(weight.ref_time() > 0);
		assert!(weight.proof_size() > 0);
		Ok(())
	}

	#[tokio::test]
	async fn dry_run_gas_estimate_instantiate_throw_custom_error() -> Result<()> {
		let temp_dir = generate_smart_contract_test_environment()?;
		mock_build_process(temp_dir.path().join("testing"))?;
		let up_opts = UpOpts {
			path: Some(temp_dir.path().join("testing")),
			constructor: "new".to_string(),
			args: ["false".to_string()].to_vec(),
			value: "10000".to_string(),
			gas_limit: None,
			proof_size: None,
			salt: None,
			url: Url::parse(CONTRACTS_NETWORK_URL)?,
			suri: "//Alice".to_string(),
		};
		let instantiate_exec = set_up_deployment(up_opts).await?;
		assert!(matches!(
			dry_run_gas_estimate_instantiate(&instantiate_exec).await,
			Err(Error::DryRunUploadContractError(..))
		));
		Ok(())
	}

	#[tokio::test]
	async fn dry_run_upload_throw_custom_error() -> Result<()> {
		let temp_dir = generate_smart_contract_test_environment()?;
		mock_build_process(temp_dir.path().join("testing"))?;
		let up_opts = UpOpts {
			path: Some(temp_dir.path().join("testing")),
			constructor: "new".to_string(),
			args: ["false".to_string()].to_vec(),
			value: "1000".to_string(),
			gas_limit: None,
			proof_size: None,
			salt: None,
			url: Url::parse(CONTRACTS_NETWORK_URL)?,
			suri: "//Alice".to_string(),
		};
		let upload_exec = set_up_upload(up_opts).await?;
		let upload_result = dry_run_upload(&upload_exec).await?;
		assert!(upload_result.code_hash.starts_with("0x"));
		Ok(())
	}

	#[tokio::test]
	async fn instantiate_and_upload() -> Result<()> {
		const LOCALHOST_URL: &str = "ws://127.0.0.1:9944";
		let temp_dir = generate_smart_contract_test_environment()?;
		mock_build_process(temp_dir.path().join("testing"))?;
		// Run contracts-node
		let cache = temp_dir.path().join("cache");
		let mut process = run_contracts_node(cache).await?;

		let upload_exec = set_up_upload(UpOpts {
			path: Some(temp_dir.path().join("testing")),
			constructor: "new".to_string(),
			args: [].to_vec(),
			value: "1000".to_string(),
			gas_limit: None,
			proof_size: None,
			salt: None,
			url: Url::parse(LOCALHOST_URL)?,
			suri: "//Alice".to_string(),
		})
		.await?;

		// Only upload a Smart Contract
		let upload_result = upload_smart_contract(&upload_exec).await?;
		assert!(upload_result.starts_with("0x"));
		//Error when Smart Contract has been already uploaded
		assert!(matches!(
			upload_smart_contract(&upload_exec).await,
			Err(Error::UploadContractError(..))
		));

		// Instantiate a Smart Contract
		let instantiate_exec = set_up_deployment(UpOpts {
			path: Some(temp_dir.path().join("testing")),
			constructor: "new".to_string(),
			args: ["false".to_string()].to_vec(),
			value: "0".to_string(),
			gas_limit: None,
			proof_size: None,
			salt: Some(Bytes::from(vec![0x00])),
			url: Url::parse(LOCALHOST_URL)?,
			suri: "//Alice".to_string(),
		})
		.await?;
		// First gas estimation
		let weight = dry_run_gas_estimate_instantiate(&instantiate_exec).await?;
		assert!(weight.ref_time() > 0);
		assert!(weight.proof_size() > 0);
		// Instantiate smart contract
		let address = instantiate_smart_contract(instantiate_exec, weight).await?;
		assert!(address.starts_with("5"));
		process.kill()?;
		Ok(())
	}
}<|MERGE_RESOLUTION|>--- conflicted
+++ resolved
@@ -227,13 +227,8 @@
 	}
 
 	#[tokio::test]
-<<<<<<< HEAD
-	async fn test_set_up_deployment() -> Result<()> {
-		let temp_dir = generate_smart_contract_test_environment().await?;
-=======
 	async fn set_up_deployment_works() -> Result<()> {
 		let temp_dir = generate_smart_contract_test_environment()?;
->>>>>>> 03639f43
 		mock_build_process(temp_dir.path().join("testing"))?;
 		let up_opts = UpOpts {
 			path: Some(temp_dir.path().join("testing")),
@@ -251,13 +246,8 @@
 	}
 
 	#[tokio::test]
-<<<<<<< HEAD
-	async fn test_dry_run_gas_estimate_instantiate_throw_custom_error() -> Result<()> {
-		let temp_dir = generate_smart_contract_test_environment().await?;
-=======
 	async fn set_up_upload_works() -> Result<()> {
 		let temp_dir = generate_smart_contract_test_environment()?;
->>>>>>> 03639f43
 		mock_build_process(temp_dir.path().join("testing"))?;
 		let up_opts = UpOpts {
 			path: Some(temp_dir.path().join("testing")),
