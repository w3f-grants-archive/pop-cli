--- conflicted
+++ resolved
@@ -144,7 +144,8 @@
 		props(
 			Provider = "Parity",
 			Repository = "https://github.com/paritytech/polkadot-sdk-parachain-template",
-			Network = "./zombienet.toml"
+			Network = "./zombienet.toml",
+			License = "Unlicense"
 		)
 	)]
 	ParityGeneric,
@@ -161,8 +162,6 @@
 		)
 	)]
 	ParityContracts,
-<<<<<<< HEAD
-=======
 	/// Template node for a Frontier (EVM) based parachain.
 	#[strum(
 		serialize = "fpt",
@@ -177,7 +176,6 @@
 	)]
 	ParityFPT,
 
->>>>>>> 32d58708
 	// templates for unit tests below
 	#[cfg(test)]
 	#[strum(
