// SPDX-License-Identifier: GPL-3.0
use strum::{
	EnumMessage as EnumMessageT, EnumProperty as EnumPropertyT, VariantArray as VariantArrayT,
};
use strum_macros::{AsRefStr, Display, EnumMessage, EnumProperty, EnumString, VariantArray};
use thiserror::Error;

#[derive(
	AsRefStr, Clone, Default, Debug, Display, EnumMessage, EnumString, Eq, PartialEq, VariantArray,
)]
pub enum Provider {
	#[default]
	#[strum(
		ascii_case_insensitive,
		serialize = "pop",
		message = "Pop",
		detailed_message = "An all-in-one tool for Polkadot development."
	)]
	Pop,
	#[strum(
		ascii_case_insensitive,
		serialize = "parity",
		message = "Parity",
		detailed_message = "Solutions for a trust-free world."
	)]
	Parity,
}

impl Provider {
	pub fn providers() -> &'static [Provider] {
		Provider::VARIANTS
	}

	pub fn name(&self) -> &str {
		self.get_message().unwrap_or_default()
	}

	pub fn default_template(&self) -> Template {
		match &self {
			Provider::Pop => Template::Base,
			Provider::Parity => Template::ParityContracts,
		}
	}

	pub fn description(&self) -> &str {
		self.get_detailed_message().unwrap_or_default()
	}

	pub fn templates(&self) -> Vec<&Template> {
		Template::VARIANTS
			.iter()
			.filter(|t| t.get_str("Provider") == Some(self.to_string().as_str()))
			.collect()
	}
}

#[derive(Debug, Clone, PartialEq)]
pub struct Config {
	pub symbol: String,
	pub decimals: u8,
	pub initial_endowment: String,
}

#[derive(
	AsRefStr,
	Clone,
	Debug,
	Default,
	Display,
	EnumMessage,
	EnumProperty,
	EnumString,
	Eq,
	PartialEq,
	VariantArray,
)]
pub enum Template {
	// Pop
	#[default]
	#[strum(
		serialize = "base",
		message = "Standard",
		detailed_message = "A standard parachain",
		props(Provider = "Pop", Repository = "https://github.com/r0gue-io/base-parachain")
	)]
	Base,
	#[strum(
		serialize = "assets",
		message = "Assets",
		detailed_message = "Parachain configured with fungible and non-fungilble asset functionalities.",
		props(Provider = "Pop", Repository = "https://github.com/r0gue-io/assets-parachain")
	)]
	Assets,
<<<<<<< HEAD
	#[strum(
		serialize = "contracts",
		message = "Contracts",
		detailed_message = "Parachain configured to supports Wasm-based contracts.",
		props(Provider = "Pop", Repository = "https://github.com/r0gue-io/contracts-parachain")
	)]
	Contracts,
	#[strum(
		serialize = "evm",
		message = "EVM",
		detailed_message = "Parachain configured with frontier, enabling compatibility with the Ethereum Virtual Machine (EVM).",
		props(Provider = "Pop", Repository = "https://github.com/r0gue-io/evm-parachain")
	)]
	EVM,
=======
>>>>>>> 353161d8
	// Parity
	#[strum(
		serialize = "cpt",
		message = "Contracts",
		detailed_message = "Minimal Substrate node configured for smart contracts via pallet-contracts.",
		props(
			Provider = "Parity",
			Repository = "https://github.com/paritytech/substrate-contracts-node"
		)
	)]
	ParityContracts,
	#[strum(
		serialize = "fpt",
		message = "EVM",
		detailed_message = "Template node for a Frontier (EVM) based parachain.",
		props(
			Provider = "Parity",
			Repository = "https://github.com/paritytech/frontier-parachain-template"
		)
	)]
	ParityFPT,
}

impl Template {
	pub fn name(&self) -> &str {
		self.get_message().unwrap_or_default()
	}
	pub fn description(&self) -> &str {
		self.get_detailed_message().unwrap_or_default()
	}

	pub fn matches(&self, provider: &Provider) -> bool {
		// Match explicitly on provider name (message)
		self.get_str("Provider") == Some(provider.name())
	}

	pub fn repository_url(&self) -> Result<&str, Error> {
		self.get_str("Repository").ok_or(Error::RepositoryMissing)
	}
}

#[derive(Error, Debug)]
pub enum Error {
	#[error("The `Repository` property is missing from the template variant")]
	RepositoryMissing,
}

#[cfg(test)]
mod tests {
	use super::*;
	use std::{collections::HashMap, str::FromStr};

	#[test]
	fn test_is_template_correct() {
<<<<<<< HEAD
		for template in Template::VARIANTS {
			if matches!(
				template,
				Template::Base | Template::Assets | Template::Contracts | Template::EVM
			) {
				assert_eq!(template.matches(&Provider::Pop), true);
				assert_eq!(template.matches(&Provider::Parity), false);
			}
			if matches!(template, Template::ParityContracts | Template::ParityFPT) {
				assert_eq!(template.matches(&Provider::Pop), false);
				assert_eq!(template.matches(&Provider::Parity), true);
			}
		}
=======
		let mut template = Template::Base;
		assert_eq!(template.matches(&Provider::Pop), true);
		assert_eq!(template.matches(&Provider::Parity), false);

		template = Template::ParityContracts;
		assert_eq!(template.matches(&Provider::Pop), false);
		assert_eq!(template.matches(&Provider::Parity), true);

		template = Template::ParityFPT;
		assert_eq!(template.matches(&Provider::Pop), false);
		assert_eq!(template.matches(&Provider::Parity), true);

		template = Template::Assets;
		assert_eq!(template.matches(&Provider::Pop), true);
		assert_eq!(template.matches(&Provider::Parity), false);
>>>>>>> 353161d8
	}

	#[test]
	fn test_convert_string_to_template() {
		let hash_map = HashMap::from([
			("base".to_string(), Template::Base),
			("assets".to_string(), Template::Assets),
			("contracts".to_string(), Template::Contracts),
			("evm".to_string(), Template::EVM),
			("cpt".to_string(), Template::ParityContracts),
			("fpt".to_string(), Template::ParityFPT),
		]);
		// Test the default
		assert_eq!(Template::from_str("").unwrap_or_default(), Template::Base);
<<<<<<< HEAD
		// Test the rest
		for template in Template::VARIANTS {
			assert_eq!(
				&Template::from_str(&template.to_string()).unwrap(),
				hash_map.get(&template.to_string()).unwrap()
			);
		}
=======
		assert_eq!(Template::from_str("assets").unwrap(), Template::Assets);
		assert_eq!(Template::from_str("cpt").unwrap(), Template::ParityContracts);
		assert_eq!(Template::from_str("fpt").unwrap(), Template::ParityFPT);
>>>>>>> 353161d8
	}

	#[test]
	fn test_repository_url() {
<<<<<<< HEAD
		let hash_map = HashMap::from([
			("base".to_string(), "https://github.com/r0gue-io/base-parachain"),
			("assets".to_string(), "https://github.com/r0gue-io/assets-parachain"),
			("contracts".to_string(), "https://github.com/r0gue-io/contracts-parachain"),
			("evm".to_string(), "https://github.com/r0gue-io/evm-parachain"),
			("cpt".to_string(), "https://github.com/paritytech/substrate-contracts-node"),
			("fpt".to_string(), "https://github.com/paritytech/frontier-parachain-template"),
		]);
		for template in Template::VARIANTS {
			assert_eq!(
				&template.repository_url().unwrap(),
				hash_map.get(&template.to_string()).unwrap()
			);
		}
=======
		let mut template = Template::Base;
		assert_eq!(
			template.repository_url().unwrap(),
			"https://github.com/r0gue-io/base-parachain"
		);
		template = Template::ParityContracts;
		assert_eq!(
			template.repository_url().unwrap(),
			"https://github.com/paritytech/substrate-contracts-node"
		);
		template = Template::ParityFPT;
		assert_eq!(
			template.repository_url().unwrap(),
			"https://github.com/paritytech/frontier-parachain-template"
		);
		template = Template::Assets;
		assert_eq!(
			template.repository_url().unwrap(),
			"https://github.com/r0gue-io/assets-parachain"
		);
>>>>>>> 353161d8
	}

	#[test]
	fn test_default_provider() {
		let mut provider = Provider::Pop;
		assert_eq!(provider.default_template(), Template::Base);
		provider = Provider::Parity;
		assert_eq!(provider.default_template(), Template::ParityContracts);
	}

	#[test]
	fn test_convert_string_to_provider() {
		assert_eq!(Provider::from_str("Pop").unwrap(), Provider::Pop);
		assert_eq!(Provider::from_str("").unwrap_or_default(), Provider::Pop);
		assert_eq!(Provider::from_str("Parity").unwrap(), Provider::Parity);
	}
}<|MERGE_RESOLUTION|>--- conflicted
+++ resolved
@@ -91,7 +91,6 @@
 		props(Provider = "Pop", Repository = "https://github.com/r0gue-io/assets-parachain")
 	)]
 	Assets,
-<<<<<<< HEAD
 	#[strum(
 		serialize = "contracts",
 		message = "Contracts",
@@ -106,8 +105,6 @@
 		props(Provider = "Pop", Repository = "https://github.com/r0gue-io/evm-parachain")
 	)]
 	EVM,
-=======
->>>>>>> 353161d8
 	// Parity
 	#[strum(
 		serialize = "cpt",
@@ -162,7 +159,6 @@
 
 	#[test]
 	fn test_is_template_correct() {
-<<<<<<< HEAD
 		for template in Template::VARIANTS {
 			if matches!(
 				template,
@@ -176,23 +172,6 @@
 				assert_eq!(template.matches(&Provider::Parity), true);
 			}
 		}
-=======
-		let mut template = Template::Base;
-		assert_eq!(template.matches(&Provider::Pop), true);
-		assert_eq!(template.matches(&Provider::Parity), false);
-
-		template = Template::ParityContracts;
-		assert_eq!(template.matches(&Provider::Pop), false);
-		assert_eq!(template.matches(&Provider::Parity), true);
-
-		template = Template::ParityFPT;
-		assert_eq!(template.matches(&Provider::Pop), false);
-		assert_eq!(template.matches(&Provider::Parity), true);
-
-		template = Template::Assets;
-		assert_eq!(template.matches(&Provider::Pop), true);
-		assert_eq!(template.matches(&Provider::Parity), false);
->>>>>>> 353161d8
 	}
 
 	#[test]
@@ -207,7 +186,6 @@
 		]);
 		// Test the default
 		assert_eq!(Template::from_str("").unwrap_or_default(), Template::Base);
-<<<<<<< HEAD
 		// Test the rest
 		for template in Template::VARIANTS {
 			assert_eq!(
@@ -215,16 +193,10 @@
 				hash_map.get(&template.to_string()).unwrap()
 			);
 		}
-=======
-		assert_eq!(Template::from_str("assets").unwrap(), Template::Assets);
-		assert_eq!(Template::from_str("cpt").unwrap(), Template::ParityContracts);
-		assert_eq!(Template::from_str("fpt").unwrap(), Template::ParityFPT);
->>>>>>> 353161d8
 	}
 
 	#[test]
 	fn test_repository_url() {
-<<<<<<< HEAD
 		let hash_map = HashMap::from([
 			("base".to_string(), "https://github.com/r0gue-io/base-parachain"),
 			("assets".to_string(), "https://github.com/r0gue-io/assets-parachain"),
@@ -239,28 +211,6 @@
 				hash_map.get(&template.to_string()).unwrap()
 			);
 		}
-=======
-		let mut template = Template::Base;
-		assert_eq!(
-			template.repository_url().unwrap(),
-			"https://github.com/r0gue-io/base-parachain"
-		);
-		template = Template::ParityContracts;
-		assert_eq!(
-			template.repository_url().unwrap(),
-			"https://github.com/paritytech/substrate-contracts-node"
-		);
-		template = Template::ParityFPT;
-		assert_eq!(
-			template.repository_url().unwrap(),
-			"https://github.com/paritytech/frontier-parachain-template"
-		);
-		template = Template::Assets;
-		assert_eq!(
-			template.repository_url().unwrap(),
-			"https://github.com/r0gue-io/assets-parachain"
-		);
->>>>>>> 353161d8
 	}
 
 	#[test]
