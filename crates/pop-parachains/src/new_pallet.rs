// SPDX-License-Identifier: GPL-3.0

use std::{
	fs::{create_dir, create_dir_all, File},
	path::PathBuf,
};

pub mod new_pallet_options;

use crate::{
	errors::Error,
	generator::pallet::{
		PalletAdvancedBenchmarking, PalletAdvancedLib, PalletAdvancedMock, PalletAdvancedTests,
		PalletCargoToml, PalletConfigPreludes, PalletItem, PalletLogic, PalletOrigin,
		PalletSimpleBenchmarking, PalletSimpleLib, PalletSimpleMock, PalletSimpleTests,
		PalletTestsUtils, PalletTryState, PalletTypes, PalletWeights,
	},
	utils::helpers::sanitize,
	TemplatePalletConfigCommonTypes, TemplatePalletStorageTypes,
};

/// Metadata for the Template Pallet.
#[derive(Debug)]
pub struct TemplatePalletConfig {
	/// The authors of the pallet
	pub authors: String,
	/// The pallet description
	pub description: String,
	/// Indicate if the pallet is contained in a workspace
	pub pallet_in_workspace: bool,
	/// Indicate if the user wanna use the advanced mode
	pub pallet_advanced_mode: bool,
	/// Indicate if the template must include a default config for the pallet.
	pub pallet_default_config: bool,
	/// Types defined in `TemplatePalletConfigCommonTypes` that should be included in the template.
	pub pallet_common_types: Vec<TemplatePalletConfigCommonTypes>,
	/// Types defined in `TemplatePalletStorageTypes` that should be included in the template.
	pub pallet_storage: Vec<TemplatePalletStorageTypes>,
	/// Indicate if the template should include a genesis config
	pub pallet_genesis: bool,
	/// Indicate if the template should include a custom origin
	pub pallet_custom_origin: bool,
}
/// Create a new pallet from a template.
///
/// # Arguments
///
/// * `path` - location where the pallet will be created.
/// * `config` - customization values to include in the new pallet.
pub fn create_pallet_template(path: PathBuf, config: TemplatePalletConfig) -> Result<(), Error> {
	sanitize(&path)?;
	generate_pallet_structure(&path, &config)?;
	render_pallet(config, &path)?;
	Ok(())
}

<<<<<<< HEAD
/// Generate a pallet directory and file structure
fn generate_pallet_structure(target: &PathBuf, pallet_name: &str) -> Result<(), Error> {
	use fs::{create_dir, File};
	let (pallet, src) = (target.join(pallet_name), target.join(pallet_name.to_string() + "/src"));
	create_dir(&pallet)?;
=======
/// Generate a pallet folder and file structure
fn generate_pallet_structure(path: &PathBuf, config: &TemplatePalletConfig) -> Result<(), Error> {
	create_dir_all(&path)?;
	let (src, pallet_logic, tests) =
		(path.join("src"), path.join("src/pallet_logic"), path.join("src/tests"));
>>>>>>> b2746304
	create_dir(&src)?;
	File::create(format!("{}/Cargo.toml", path.display()))?;
	File::create(format!("{}/lib.rs", src.display()))?;
	File::create(format!("{}/benchmarking.rs", src.display()))?;
	File::create(format!("{}/tests.rs", src.display()))?;
	File::create(format!("{}/mock.rs", src.display()))?;
	if config.pallet_advanced_mode {
		create_dir(&pallet_logic)?;
		create_dir(&tests)?;
		File::create(format!("{}/pallet_logic.rs", src.display()))?;
		File::create(format!("{}/try_state.rs", pallet_logic.display()))?;
		File::create(format!("{}/types.rs", src.display()))?;
		File::create(format!("{}/utils.rs", tests.display()))?;
		if config.pallet_default_config {
			File::create(format!("{}/config_preludes.rs", src.display()))?;
		}
		if config.pallet_custom_origin {
			File::create(format!("{}/origin.rs", pallet_logic.display()))?;
		}
	} else {
		File::create(format!("{}/weights.rs", src.display()))?;
	}
	Ok(())
}

fn render_pallet(config: TemplatePalletConfig, pallet_path: &PathBuf) -> Result<(), Error> {
	// Extract the pallet name from the path.
	let pallet_name = pallet_path
		.file_name()
		.and_then(|name| name.to_str())
		.ok_or(Error::PathError)?
		.replace('-', "_");
	let mut pallet: Vec<Box<dyn PalletItem>> = vec![Box::new(PalletCargoToml {
		name: pallet_name.clone(),
		authors: config.authors,
		description: config.description,
		pallet_in_workspace: config.pallet_in_workspace,
		pallet_common_types: config.pallet_common_types.clone(),
	})];
	let mut pallet_contents: Vec<Box<dyn PalletItem>>;
	if config.pallet_advanced_mode {
		pallet_contents = vec![
			Box::new(PalletAdvancedLib {
				name: pallet_name.clone(),
				pallet_default_config: config.pallet_default_config,
				pallet_common_types: config.pallet_common_types.clone(),
				pallet_storage: config.pallet_storage.clone(),
				pallet_genesis: config.pallet_genesis,
				pallet_custom_origin: config.pallet_custom_origin,
			}),
			Box::new(PalletAdvancedTests {}),
			Box::new(PalletAdvancedMock {
				name: pallet_name.clone(),
				pallet_default_config: config.pallet_default_config,
				pallet_common_types: config.pallet_common_types.clone(),
				pallet_custom_origin: config.pallet_custom_origin,
			}),
			Box::new(PalletAdvancedBenchmarking {}),
			Box::new(PalletLogic { pallet_custom_origin: config.pallet_custom_origin }),
			Box::new(PalletTryState {}),
			Box::new(PalletTestsUtils { name: pallet_name.clone() }),
			Box::new(PalletTypes {
				pallet_common_types: config.pallet_common_types.clone(),
				pallet_storage: config.pallet_storage,
				pallet_custom_origin: config.pallet_custom_origin,
			}),
		];
		if config.pallet_default_config {
			pallet_contents.push(Box::new(PalletConfigPreludes {
				pallet_common_types: config.pallet_common_types,
				pallet_custom_origin: config.pallet_custom_origin,
			}));
		}

		if config.pallet_custom_origin {
			pallet_contents.push(Box::new(PalletOrigin {}));
		}
	} else {
		pallet_contents = vec![
			Box::new(PalletSimpleLib { name: pallet_name.clone() }),
			Box::new(PalletSimpleTests { name: pallet_name.clone() }),
			Box::new(PalletSimpleMock { name: pallet_name.clone() }),
			Box::new(PalletSimpleBenchmarking {}),
			Box::new(PalletWeights {}),
		];
	}

	pallet.extend(pallet_contents);

	for item in pallet {
		item.execute(pallet_path)?;
	}

	Ok(())
}

#[cfg(test)]
mod tests {
	use super::*;
	use std::fs::read_to_string;

	#[test]
	fn test_pallet_create_advanced_template() -> Result<(), Error> {
		let temp_dir = tempfile::tempdir().expect("Failed to create temp dir");
		let pallet_name = "MyPallet";
		let pallet_path = temp_dir.path().join(pallet_name);
		let config = TemplatePalletConfig {
			authors: "Alice".to_string(),
			description: "A sample pallet".to_string(),
			pallet_in_workspace: false,
			pallet_advanced_mode: true,
			pallet_default_config: true,
			pallet_common_types: Vec::new(),
			pallet_storage: Vec::new(),
			pallet_genesis: false,
			pallet_custom_origin: true,
		};

		// Call the function being tested
		create_pallet_template(pallet_path.clone(), config)?;

		// Assert that the pallet structure is generated
		assert!(pallet_path.exists(), "Pallet folder should be created");
		assert!(pallet_path.join("src").exists(), "src folder should be created");
		assert!(
			pallet_path.join("src").join("pallet_logic").exists(),
			"pallet_logic folder should be created"
		);
		assert!(
			pallet_path.join("src").join("pallet_logic").join("try_state.rs").exists(),
			"try_state.rs should be created"
		);
		assert!(
			pallet_path.join("src").join("pallet_logic").join("origin.rs").exists(),
			"origin.rs should be created"
		);
		assert!(pallet_path.join("src").join("tests").exists(), "tests folder should be created");
		assert!(
			pallet_path.join("src").join("tests").join("utils.rs").exists(),
			"utils.rs folder should be created"
		);
		assert!(pallet_path.join("Cargo.toml").exists(), "Cargo.toml should be created");
		assert!(pallet_path.join("src").join("lib.rs").exists(), "lib.rs should be created");
		assert!(
			pallet_path.join("src").join("benchmarking.rs").exists(),
			"benchmarking.rs should be created"
		);
		assert!(pallet_path.join("src").join("tests.rs").exists(), "tests.rs should be created");
		assert!(
			!pallet_path.join("src").join("weights.rs").exists(),
			"weights.rs shouldn't be created"
		);
		assert!(pallet_path.join("src").join("mock.rs").exists(), "mock.rs should be created");
		assert!(
			pallet_path.join("src").join("pallet_logic.rs").exists(),
			"pallet_logic.rs should be created"
		);
		assert!(
			pallet_path.join("src").join("config_preludes.rs").exists(),
			"config_preludes.rs should be created"
		);

		let lib_rs_content =
			read_to_string(pallet_path.join("src").join("lib.rs")).expect("Failed to read lib.rs");
		assert!(lib_rs_content.contains("pub mod pallet"), "lib.rs should contain pub mod pallet");
		assert!(
			lib_rs_content.contains("pub mod config_preludes"),
			"lib.rs should contain pub mod config_preludes"
		);
		Ok(())
	}

	#[test]
	fn test_pallet_create_advanced_template_no_default_config() -> Result<(), Error> {
		let temp_dir = tempfile::tempdir().expect("Failed to create temp dir");
		let pallet_name = "MyPallet";
		let pallet_path = temp_dir.path().join(pallet_name);
<<<<<<< HEAD
		assert!(pallet_path.exists(), "Pallet directory should be created");
		assert!(pallet_path.join("src").exists(), "src directory should be created");
=======
		let config = TemplatePalletConfig {
			authors: "Alice".to_string(),
			description: "A sample pallet".to_string(),
			pallet_in_workspace: false,
			pallet_advanced_mode: true,
			pallet_default_config: false,
			pallet_common_types: Vec::new(),
			pallet_storage: Vec::new(),
			pallet_genesis: false,
			pallet_custom_origin: true,
		};

		// Call the function being tested
		create_pallet_template(pallet_path.clone(), config)?;

		// Assert that the pallet structure is generated
		assert!(pallet_path.exists(), "Pallet folder should be created");
		assert!(pallet_path.join("src").exists(), "src folder should be created");
		assert!(
			pallet_path.join("src").join("pallet_logic").exists(),
			"pallet_logic folder should be created"
		);
		assert!(
			pallet_path.join("src").join("pallet_logic").join("try_state.rs").exists(),
			"try_state.rs should be created"
		);
		assert!(
			pallet_path.join("src").join("pallet_logic").join("origin.rs").exists(),
			"origin.rs should be created"
		);
		assert!(pallet_path.join("src").join("tests").exists(), "tests folder should be created");
		assert!(
			pallet_path.join("src").join("tests").join("utils.rs").exists(),
			"utils.rs folder should be created"
		);
>>>>>>> b2746304
		assert!(pallet_path.join("Cargo.toml").exists(), "Cargo.toml should be created");
		assert!(pallet_path.join("src").join("lib.rs").exists(), "lib.rs should be created");
		assert!(
			pallet_path.join("src").join("benchmarking.rs").exists(),
			"benchmarking.rs should be created"
		);
		assert!(
			!pallet_path.join("src").join("weights.rs").exists(),
			"weights.rs shouldn't be created"
		);
		assert!(pallet_path.join("src").join("tests.rs").exists(), "tests.rs should be created");
		assert!(pallet_path.join("src").join("mock.rs").exists(), "mock.rs should be created");
		assert!(
			pallet_path.join("src").join("pallet_logic.rs").exists(),
			"pallet_logic.rs should be created"
		);
		assert!(
			!pallet_path.join("src").join("config_preludes.rs").exists(),
			"config_preludes.rs should be created"
		);

		let lib_rs_content =
			read_to_string(pallet_path.join("src").join("lib.rs")).expect("Failed to read lib.rs");
		assert!(lib_rs_content.contains("pub mod pallet"), "lib.rs should contain pub mod pallet");
		assert!(
			!lib_rs_content.contains("pub mod config_preludes"),
			"lib.rs should contain pub mod config_preludes"
		);
		Ok(())
	}

	#[test]
	fn test_pallet_create_advanced_template_no_custom_origin() -> Result<(), Error> {
		let temp_dir = tempfile::tempdir().expect("Failed to create temp dir");
		let pallet_name = "MyPallet";
		let pallet_path = temp_dir.path().join(pallet_name);
		let config = TemplatePalletConfig {
			authors: "Alice".to_string(),
			description: "A sample pallet".to_string(),
			pallet_in_workspace: true,
			pallet_advanced_mode: true,
			pallet_default_config: true,
			pallet_common_types: Vec::new(),
			pallet_storage: Vec::new(),
			pallet_genesis: false,
			pallet_custom_origin: false,
		};

		// Call the function being tested
		create_pallet_template(pallet_path.clone(), config)?;

		// Assert that the pallet structure is generated
		assert!(pallet_path.exists(), "Pallet folder should be created");
		assert!(pallet_path.join("src").exists(), "src folder should be created");
		assert!(
			pallet_path.join("src").join("pallet_logic").exists(),
			"pallet_logic folder should be created"
		);
		assert!(
			pallet_path.join("src").join("pallet_logic").join("try_state.rs").exists(),
			"try_state.rs should be created"
		);
		assert!(
			!pallet_path.join("src").join("pallet_logic").join("origin.rs").exists(),
			"origin.rs should be created"
		);
		assert!(pallet_path.join("src").join("tests").exists(), "tests folder should be created");
		assert!(
			pallet_path.join("src").join("tests").join("utils.rs").exists(),
			"utils.rs folder should be created"
		);
		assert!(pallet_path.join("Cargo.toml").exists(), "Cargo.toml should be created");
		assert!(pallet_path.join("src").join("lib.rs").exists(), "lib.rs should be created");
		assert!(
			pallet_path.join("src").join("benchmarking.rs").exists(),
			"benchmarking.rs should be created"
		);
		assert!(
			!pallet_path.join("src").join("weights.rs").exists(),
			"weights.rs shouldn't be created"
		);
		assert!(pallet_path.join("src").join("tests.rs").exists(), "tests.rs should be created");
		assert!(pallet_path.join("src").join("mock.rs").exists(), "mock.rs should be created");
		assert!(
			pallet_path.join("src").join("pallet_logic.rs").exists(),
			"pallet_logic.rs should be created"
		);
		assert!(
			pallet_path.join("src").join("config_preludes.rs").exists(),
			"config_preludes.rs should be created"
		);

		let lib_rs_content =
			read_to_string(pallet_path.join("src").join("lib.rs")).expect("Failed to read lib.rs");
		assert!(lib_rs_content.contains("pub mod pallet"), "lib.rs should contain pub mod pallet");
		assert!(
			lib_rs_content.contains("pub mod config_preludes"),
			"lib.rs should contain pub mod config_preludes"
		);
		Ok(())
	}

	#[test]
	fn test_pallet_create_simple_template() -> Result<(), Error> {
		let temp_dir = tempfile::tempdir().expect("Failed to create temp dir");
		let pallet_name = "MyPallet";
		let pallet_path = temp_dir.path().join(pallet_name);
		let config = TemplatePalletConfig {
			authors: "Alice".to_string(),
			description: "A sample pallet".to_string(),
			pallet_in_workspace: false,
			pallet_advanced_mode: false,
			pallet_default_config: false,
			pallet_common_types: Vec::new(),
			pallet_storage: Vec::new(),
			pallet_genesis: false,
			pallet_custom_origin: false,
		};

		// Call the function being tested
		create_pallet_template(pallet_path.clone(), config)?;

		// Assert that the pallet structure is generated
		let pallet_path = temp_dir.path().join(pallet_name);
		assert!(pallet_path.exists(), "Pallet folder should be created");
		assert!(pallet_path.join("src").exists(), "src folder should be created");
		assert!(
			!pallet_path.join("src").join("pallet_logic").exists(),
			"pallet_logic folder shouldn't be created"
		);
		assert!(
			!pallet_path.join("src").join("pallet_logic").join("try_state.rs").exists(),
			"try_state.rs shouldn't be created"
		);
		assert!(
			!pallet_path.join("src").join("pallet_logic").join("origin.rs").exists(),
			"origin.rs shouldn't be created"
		);
		assert!(!pallet_path.join("src").join("tests").exists(), "tests folder should be created");
		assert!(
			!pallet_path.join("src").join("tests").join("utils.rs").exists(),
			"utils.rs folder shouldn't be created"
		);
		assert!(pallet_path.join("Cargo.toml").exists(), "Cargo.toml should be created");
		assert!(pallet_path.join("src").join("lib.rs").exists(), "lib.rs should be created");
		assert!(
			pallet_path.join("src").join("benchmarking.rs").exists(),
			"benchmarking.rs should be created"
		);
		assert!(
			pallet_path.join("src").join("weights.rs").exists(),
			"weights.rs should be created"
		);
		assert!(pallet_path.join("src").join("tests.rs").exists(), "tests.rs should be created");
		assert!(pallet_path.join("src").join("mock.rs").exists(), "mock.rs should be created");
		assert!(
			!pallet_path.join("src").join("pallet_logic.rs").exists(),
			"pallet_logic.rs shouldn't be created"
		);
		assert!(
			!pallet_path.join("src").join("config_preludes.rs").exists(),
			"config_preludes.rs shouldn't be created"
		);

		let lib_rs_content =
			read_to_string(pallet_path.join("src").join("lib.rs")).expect("Failed to read lib.rs");
		assert!(lib_rs_content.contains("pub mod pallet"), "lib.rs should contain pub mod pallet");
		assert!(
			!lib_rs_content.contains("pub mod config_preludes"),
			"lib.rs shouldn't contain pub mod config_preludes"
		);
		Ok(())
	}

	#[test]
	fn test_pallet_create_template_invalid_path() {
		let invalid_path = "/invalid/path/that/does/not/exist";
		let config = TemplatePalletConfig {
			authors: "Alice".to_string(),
			description: "A sample pallet".to_string(),
			pallet_in_workspace: false,
			pallet_advanced_mode: true,
			pallet_default_config: false,
			pallet_common_types: Vec::new(),
			pallet_storage: Vec::new(),
			pallet_genesis: false,
			pallet_custom_origin: false,
		};

		// Call the function being tested with an invalid path
		let result = create_pallet_template(PathBuf::from(invalid_path), config);

		// Assert that the result is an error
		assert!(result.is_err(), "Result should be an error");
	}
}<|MERGE_RESOLUTION|>--- conflicted
+++ resolved
@@ -54,19 +54,11 @@
 	Ok(())
 }
 
-<<<<<<< HEAD
-/// Generate a pallet directory and file structure
-fn generate_pallet_structure(target: &PathBuf, pallet_name: &str) -> Result<(), Error> {
-	use fs::{create_dir, File};
-	let (pallet, src) = (target.join(pallet_name), target.join(pallet_name.to_string() + "/src"));
-	create_dir(&pallet)?;
-=======
 /// Generate a pallet folder and file structure
 fn generate_pallet_structure(path: &PathBuf, config: &TemplatePalletConfig) -> Result<(), Error> {
 	create_dir_all(&path)?;
 	let (src, pallet_logic, tests) =
 		(path.join("src"), path.join("src/pallet_logic"), path.join("src/tests"));
->>>>>>> b2746304
 	create_dir(&src)?;
 	File::create(format!("{}/Cargo.toml", path.display()))?;
 	File::create(format!("{}/lib.rs", src.display()))?;
@@ -244,10 +236,6 @@
 		let temp_dir = tempfile::tempdir().expect("Failed to create temp dir");
 		let pallet_name = "MyPallet";
 		let pallet_path = temp_dir.path().join(pallet_name);
-<<<<<<< HEAD
-		assert!(pallet_path.exists(), "Pallet directory should be created");
-		assert!(pallet_path.join("src").exists(), "src directory should be created");
-=======
 		let config = TemplatePalletConfig {
 			authors: "Alice".to_string(),
 			description: "A sample pallet".to_string(),
@@ -283,7 +271,6 @@
 			pallet_path.join("src").join("tests").join("utils.rs").exists(),
 			"utils.rs folder should be created"
 		);
->>>>>>> b2746304
 		assert!(pallet_path.join("Cargo.toml").exists(), "Cargo.toml should be created");
 		assert!(pallet_path.join("src").join("lib.rs").exists(), "lib.rs should be created");
 		assert!(
